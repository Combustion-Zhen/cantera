 //! @file Domain1D.h

// This file is part of Cantera. See License.txt in the top-level directory or
// at https://cantera.org/license.txt for license and copyright information.

#ifndef CT_DOMAIN1D_H
#define CT_DOMAIN1D_H

#include "cantera/base/ctexceptions.h"

namespace Cantera
{

// domain types
const int cFlowType = 50;
const int cFreeFlow = 51;
const int cAxisymmetricStagnationFlow = 52;
//  Zhen Lu
const int cRadialFlow = 53;
const int cPolarFlow = 54;
const int cTubularFlow = 55;

const int cConnectorType = 100;
const int cSurfType = 102;
const int cInletType = 104;
const int cSymmType = 105;
const int cOutletType = 106;
const int cEmptyType = 107;
const int cOutletResType = 108;
const int cPorousType = 109;

// Zhen Lu 210916
// coordinate types
const int cCartesian = 0;
const int cCylindrical = 1;
const int cSpherical = 2;
// temporal types
const int cSteady = 0;
const int cTransient = 1;

class MultiJac;
class OneDim;
class Refiner;
class AnyMap;
class XML_Node;

/**
 * Base class for one-dimensional domains.
 * @ingroup onedim
 */
class Domain1D
{
public:
    /**
     * Constructor.
     * @param nv      Number of variables at each grid point.
     * @param points  Number of grid points.
     * @param time    (unused)
     */
    Domain1D(size_t nv=1, size_t points=1, double time=0.0);

    virtual ~Domain1D();

    Domain1D(const Domain1D&) = delete;

    Domain1D& operator=(const Domain1D&) = delete;

    /*!
     * Resize the domain to have nv components and np grid points. This method
     * is virtual so that subclasses can perform other actions required to
     * resize the domain.
     */
    virtual void resize(size_t nv, size_t np);

    //! Name of the nth component. May be overloaded.
    virtual std::string componentName(size_t n) const;

    //! index of component with name \a name.
    virtual size_t componentIndex(const std::string& name) const;

    //! Set tolerances for time-stepping mode
    /*!
     * @param rtol Relative tolerance
     * @param atol Absolute tolerance
     * @param n    component index these tolerances apply to. If set to -1 (the
     *      default), these tolerances will be applied to all solution
     *      components.
     */
    void setTransientTolerances(doublereal rtol, doublereal atol, size_t n=npos);

    //! Set tolerances for steady-state mode
    /*!
     * @param rtol Relative tolerance
     * @param atol Absolute tolerance
     * @param n    component index these tolerances apply to. If set to -1 (the
     *     default), these tolerances will be applied to all solution
     *     components.
     */
    void setSteadyTolerances(doublereal rtol, doublereal atol, size_t n=npos);

    /*!
     * Set this if something has changed in the governing
     * equations (e.g. the value of a constant has been changed,
     * so that the last-computed Jacobian is no longer valid.
     */
    void needJacUpdate();

    /**
     * Find the index of the first grid point in this domain, and
     * the start of its variables in the global solution vector.
     */
    void locate();

    void setProfile(const std::string& name, double* values, double* soln);

    //! called to set up initial grid, and after grid refinement
    virtual void setupGrid(size_t n, const doublereal* z);

    /**
     * Writes some or all initial solution values into the global solution
     * array, beginning at the location pointed to by x. This method is called
     * by the Sim1D constructor, and allows default values or ones that have
     * been set locally prior to installing this domain into the container to be
     * written to the global solution vector.
     */
    virtual void _getInitialSoln(doublereal* x);

    //! Initial value of solution component \a n at grid point \a j.
    virtual doublereal initialValue(size_t n, size_t j);

    //! Save the current solution for this domain into an XML_Node
    /*!
     * Base class version of the general domain1D save function. Derived classes
     * should call the base class method in addition to saving their own data.
     *
     * @param o    XML_Node to save the solution to.
     * @param sol  Current value of the solution vector. The object will pick
     *             out which part of the solution vector pertains to this
     *             object.
     * @return     XML_Node created to represent this domain
     *
     * @deprecated The XML output format is deprecated and will be removed in
     *     Cantera 3.0.
     */
    virtual XML_Node& save(XML_Node& o, const doublereal* const sol);

    //! Restore the solution for this domain from an XML_Node
    /*!
     * Base class version of the general Domain1D restore function. Derived
     * classes should call the base class method in addition to restoring
     * their own data.
     *
     * @param dom XML_Node for this domain
     * @param soln Current value of the solution vector, local to this object.
     * @param loglevel 0 to suppress all output; 1 to show warnings; 2 for
     *      verbose output
     *
     * @deprecated The XML input format is deprecated and will be removed in
     *     Cantera 3.0.
     */
    virtual void restore(const XML_Node& dom, doublereal* soln, int loglevel);

    //! Print the solution.
    virtual void showSolution(const doublereal* x);

    /*!
     * Initialize. This method is called by OneDim::init() for each domain once
     * at the beginning of a simulation. Base class method does nothing, but may
     * be overloaded.
     */
    virtual void init() {}

    virtual void setInitialState(doublereal* xlocal = 0) {}

    virtual void setState(size_t point, const doublereal* state, doublereal* x) {}

    /*!
     * When called, this function should reset "bad" values in the state vector
     * such as negative species concentrations. This function may be called
     * after a failed solution attempt.
     */
    virtual void resetBadValues(double* xg) {}

    /**
     * In some cases, a domain may need to set parameters that depend on the
     * initial solution estimate. In such cases, the parameters may be set in
     * method _finalize. This method is called just before the Newton solver is
     * called, and the x array is guaranteed to be the local solution vector for
     * this domain that will be used as the initial guess. If no such parameters
     * need to be set, then method _finalize does not need to be overloaded.
     */
    virtual void _finalize(const doublereal* x) {}

    virtual void setJac(MultiJac* jac) {}

    virtual void showSolution_s(std::ostream& s, const doublereal* x) {}

    //! Evaluate the residual function at point j. If j == npos,
    //! evaluate the residual function at all points.
    /*!
     *  This function must be implemented in classes derived from Domain1D.
     *
     *  @param j  Grid point at which to update the residual
     *  @param[in] x  State vector
     *  @param[out] r  residual vector
     *  @param[out] mask  Boolean mask indicating whether each solution
     *      component has a time derivative (1) or not (0).
     *  @param[in] rdt Reciprocal of the timestep (`rdt=0` implies steady-
     *  state.)
     */
    virtual void eval(size_t j, doublereal* x, doublereal* r,
                      integer* mask, doublereal rdt=0.0) {
        throw NotImplementedError("Domain1D::eval");
    }

    //! Prepare to do time stepping with time step dt
    /*!
     * Copy the internally-stored solution at the last time step to array x0.
     */
    virtual void initTimeInteg(doublereal dt, const doublereal* x0) {
        std::copy(x0 + loc(), x0 + loc() + size(), m_slast.begin());
        m_rdt = 1.0/dt;
    }

    //! update simulation time in the domain
    inline void updateTime(double t) {
        m_time = t;
    }

    //! Domain type flag.
    inline int domainType() const {
        return m_type;
    }

    // Zhen Lu 210916
    //! Coordinates type flag.
    inline int coordinatesType() const {
        return m_ctype;
    }

    //! The left-to-right location of this domain.
    inline size_t domainIndex() const {
        return m_index;
    }

    // for bc init
    //! True if the domain is a connector domain.
    bool isConnector() const {
        return (m_type >= cConnectorType);
    }

    //! The container holding this domain.
    const OneDim& container() const {
        return *m_container;
    }

    // for OneDim init
    //! Specify the container object for this domain, and the position of this
    //! domain in the list.
    void setContainer(OneDim* c, size_t index) {
        m_container = c;
        m_index = index;
    }

    //! Set the Jacobian bandwidth. See the discussion of method bandwidth().
    inline void setBandwidth(int bw = -1) {
        m_bw = bw;
    }

    //! Set the Jacobian bandwidth for this domain.
    /**
     * When class OneDim computes the bandwidth of the overall multi-domain
     * problem (in OneDim::resize()), it calls this method for the bandwidth
     * of each domain. If setBandwidth has not been called, then a negative
     * bandwidth is returned, in which case OneDim assumes that this domain is
     * dense -- that is, at each point, all components depend on the value of
     * all other components at that point. In this case, the bandwidth is bw =
     * 2*nComponents() - 1. However, if this domain contains some components
     * that are uncoupled from other components at the same point, then this
     * default bandwidth may greatly overestimate the true bandwidth, with a
     * substantial penalty in performance. For such domains, use method
     * setBandwidth to specify the bandwidth before passing this domain to the
     * Sim1D or OneDim constructor.
     */
    inline size_t bandwidth() const {
        return m_bw;
    }

    //! Return a reference to the grid refiner.
    inline Refiner& refiner() const {
        return *m_refiner;
    }

    //! Number of components at each grid point.
    inline size_t nComponents() const {
        return m_nv;
    }

    //! Check that the specified component index is in range.
    //! Throws an exception if n is greater than nComponents()-1
    inline void checkComponentIndex(size_t n) const {
        if (n >= m_nv) {
            throw IndexError("Domain1D::checkComponentIndex", "points", n, m_nv-1);
        }
    }

    //! Check that an array size is at least nComponents().
    //! Throws an exception if nn is less than nComponents(). Used before calls
    //! which take an array pointer.
    inline void checkComponentArraySize(size_t nn) const {
        if (m_nv > nn) {
            throw ArraySizeError("Domain1D::checkComponentArraySize", nn, m_nv);
        }
    }

    //! Number of grid points in this domain.
    inline size_t nPoints() const {
        return m_points;
    }

    //! Check that the specified point index is in range.
    //! Throws an exception if n is greater than nPoints()-1
    inline void checkPointIndex(size_t n) const {
        if (n >= m_points) {
            throw IndexError("Domain1D::checkPointIndex", "points", n, m_points-1);
        }
    }

    //! Check that an array size is at least nPoints().
    //! Throws an exception if nn is less than nPoints(). Used before calls
    //! which take an array pointer.
    inline void checkPointArraySize(size_t nn) const {
        if (m_points > nn) {
            throw ArraySizeError("Domain1D::checkPointArraySize", nn, m_points);
        }
    }

    inline void setComponentName(size_t n, const std::string& name) {
        m_name[n] = name;
    }

    inline void setBounds(size_t n, doublereal lower, doublereal upper) {
        m_min[n] = lower;
        m_max[n] = upper;
    }

    //! Relative tolerance of the nth component.
    inline doublereal rtol(size_t n) {
        return (m_rdt == 0.0 ? m_rtol_ss[n] : m_rtol_ts[n]);
    }

    //! Absolute tolerance of the nth component.
    inline doublereal atol(size_t n) {
        return (m_rdt == 0.0 ? m_atol_ss[n] : m_atol_ts[n]);
    }

    //! Steady relative tolerance of the nth component
    inline double steady_rtol(size_t n) {
        return m_rtol_ss[n];
    }

    //! Steady absolute tolerance of the nth component
    inline double steady_atol(size_t n) {
        return m_atol_ss[n];
    }

    //! Transient relative tolerance of the nth component
    inline double transient_rtol(size_t n) {
        return m_rtol_ts[n];
    }

    //! Transient absolute tolerance of the nth component
    inline double transient_atol(size_t n) {
        return m_atol_ts[n];
    }

    //! Upper bound on the nth component.
    inline doublereal upperBound(size_t n) const {
        return m_max[n];
    }

    //! Lower bound on the nth component
    inline doublereal lowerBound(size_t n) const {
        return m_min[n];
    }

    //! Prepare to solve the steady-state problem
    /*!
     * Set the internally-stored reciprocal of the time step to 0.0
     */
    inline void setSteadyMode() {
        m_rdt = 0.0;
    }

    //! True if in steady-state mode
    inline bool steady() const {
        return (m_rdt == 0.0);
    }

    //! True if not in steady-state mode
    inline bool transient() const {
        return (m_rdt != 0.0);
    }

    inline size_t index(size_t n, size_t j) const {
        return m_nv*j + n;
    }
    inline doublereal value(const doublereal* x, size_t n, size_t j) const {
        return x[index(n,j)];
    }

<<<<<<< HEAD
<<<<<<< HEAD
    //! Save the state of this domain as an AnyMap
    /*!
     * @param soln local solution vector for this domain
     */
    virtual AnyMap serialize(const double* soln) const;

    //! Restore the solution for this domain from an AnyMap
    /*!
     * @param[in]  state AnyMap defining the state of this domain
     * @param[out] soln Value of the solution vector, local to this domain
     * @param[in]  loglevel 0 to suppress all output; 1 to show warnings; 2 for
     *      verbose output
     */
    virtual void restore(const AnyMap& state, double* soln, int loglevel);

=======
>>>>>>> c9b8ada95 (Domain1D)
=======
>>>>>>> 8fb91a83
    inline size_t size() const {
        return m_nv*m_points;
    }

    /**
     * Location of the start of the local solution vector in the global
     * solution vector,
     */
    // Zhen Lu 210929 remove virtual
    inline size_t loc(size_t j = 0) const {
        return m_iloc;
    }

    /**
     * The index of the first (i.e., left-most) grid point belonging to this
     * domain.
     */
    inline size_t firstPoint() const {
        return m_jstart;
    }

    /**
     * The index of the last (i.e., right-most) grid point belonging to this
     * domain.
     */
    inline size_t lastPoint() const {
        return m_jstart + m_points - 1;
    }

    /**
     * Set the left neighbor to domain 'left.' Method 'locate' is called to
     * update the global positions of this domain and all those to its right.
     */
    void linkLeft(Domain1D* left) {
        m_left = left;
        locate();
    }

    //! Set the right neighbor to domain 'right.'
    void linkRight(Domain1D* right) {
        m_right = right;
    }

    //! Append domain 'right' to this one, and update all links.
    void append(Domain1D* right) {
        linkRight(right);
        right->linkLeft(this);
    }

    //! Return a pointer to the left neighbor.
    inline Domain1D* left() const {
        return m_left;
    }

    //! Return a pointer to the right neighbor.
    inline Domain1D* right() const {
        return m_right;
    }

    //! Value of component n at point j in the previous solution.
    inline double prevSoln(size_t n, size_t j) const {
        return m_slast[m_nv*j + n];
    }

    //! Specify an identifying tag for this domain.
    void setID(const std::string& s) {
        m_id = s;
    }

    std::string id() const {
        if (m_id != "") {
            return m_id;
        } else {
            return fmt::format("domain {}", m_index);
        }
    }

    /**
     * In some cases, for computational efficiency some properties (e.g.
     * transport coefficients) may not be updated during Jacobian evaluations.
     * Set this to `true` to force these properties to be udpated even while
     * calculating Jacobian elements.
     */
    inline void forceFullUpdate(bool update) {
        m_force_full_update = update;
    }

    inline doublereal z(size_t j) const {
        return m_z[j];
<<<<<<< HEAD
    }
    inline doublereal dz(size_t j) const {
        return m_z[j+1] - m_z[j];
    }
    inline doublereal d2z(size_t j) const {
        return m_z[j+1] - m_z[j-1];
    }
=======
    }
    inline doublereal dz(size_t j) const {
        return m_z[j+1] - m_z[j];
    }
    inline doublereal d2z(size_t j) const {
        return m_z[j+1] - m_z[j-1];
    }
>>>>>>> 8fb91a83
    inline doublereal zmin() const {
        return m_z[0];
    }
    inline doublereal zmax() const {
        return m_z[m_points - 1];
    }

    inline vector_fp& grid() {
        return m_z;
    }
    inline const vector_fp& grid() const {
        return m_z;
    }
    inline doublereal grid(size_t j) const {
        return m_z[j];
    }

protected:
    doublereal m_rdt;
    size_t m_nv;
    size_t m_points;
    vector_fp m_slast;
    vector_fp m_max;
    vector_fp m_min;
    vector_fp m_rtol_ss, m_rtol_ts;
    vector_fp m_atol_ss, m_atol_ts;
    vector_fp m_z;
    OneDim* m_container;
    size_t m_index;
    int m_type;
    // Zhen Lu 210916
    int m_ctype;
<<<<<<< HEAD
<<<<<<< HEAD

    double m_time;
=======
>>>>>>> c9b8ada95 (Domain1D)
=======
>>>>>>> 8fb91a83

    double m_time;

    //! Starting location within the solution vector for unknowns that
    //! correspond to this domain
    /*!
     * Remember there may be multiple domains associated with this problem
     */
    size_t m_iloc;

    size_t m_jstart;

    Domain1D* m_left, *m_right;

    //! Identity tag for the domain
    std::string m_id;
    std::unique_ptr<Refiner> m_refiner;
    std::vector<std::string> m_name;
    int m_bw;
    bool m_force_full_update;
};
}

#endif<|MERGE_RESOLUTION|>--- conflicted
+++ resolved
@@ -409,8 +409,6 @@
         return x[index(n,j)];
     }
 
-<<<<<<< HEAD
-<<<<<<< HEAD
     //! Save the state of this domain as an AnyMap
     /*!
      * @param soln local solution vector for this domain
@@ -426,10 +424,6 @@
      */
     virtual void restore(const AnyMap& state, double* soln, int loglevel);
 
-=======
->>>>>>> c9b8ada95 (Domain1D)
-=======
->>>>>>> 8fb91a83
     inline size_t size() const {
         return m_nv*m_points;
     }
@@ -519,7 +513,6 @@
 
     inline doublereal z(size_t j) const {
         return m_z[j];
-<<<<<<< HEAD
     }
     inline doublereal dz(size_t j) const {
         return m_z[j+1] - m_z[j];
@@ -527,15 +520,6 @@
     inline doublereal d2z(size_t j) const {
         return m_z[j+1] - m_z[j-1];
     }
-=======
-    }
-    inline doublereal dz(size_t j) const {
-        return m_z[j+1] - m_z[j];
-    }
-    inline doublereal d2z(size_t j) const {
-        return m_z[j+1] - m_z[j-1];
-    }
->>>>>>> 8fb91a83
     inline doublereal zmin() const {
         return m_z[0];
     }
@@ -568,15 +552,6 @@
     int m_type;
     // Zhen Lu 210916
     int m_ctype;
-<<<<<<< HEAD
-<<<<<<< HEAD
-
-    double m_time;
-=======
->>>>>>> c9b8ada95 (Domain1D)
-=======
->>>>>>> 8fb91a83
-
     double m_time;
 
     //! Starting location within the solution vector for unknowns that
