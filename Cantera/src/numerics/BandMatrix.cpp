--- conflicted
+++ resolved
@@ -31,7 +31,7 @@
     ludata.clear(); 
   }
   //====================================================================================================================
-  BandMatrix::BandMatrix(int n, int kl, int ku, doublereal v)   :
+  BandMatrix::BandMatrix(size_t n, size_ kl, size_t ku, doublereal v)   :
     GeneralMatrix(1),
     m_factored(false), 
     m_n(n),
@@ -45,11 +45,10 @@
     fill(ludata.begin(), ludata.end(), 0.0);
     m_ipiv.resize(m_n);
     m_colPtrs.resize(n);
-    int ldab = (2*kl + ku + 1);
-    for (int j = 0; j < n; j++) {
+    size_t ldab = (2*kl + ku + 1);
+    for (size_t j = 0; j < n; j++) {
       m_colPtrs[j] = &(data[ldab * j]);
     }
-<<<<<<< HEAD
   }
   //====================================================================================================================
   BandMatrix::BandMatrix(const BandMatrix& y) :
@@ -68,27 +67,9 @@
     m_factored = y.m_factored;
     m_ipiv = y.m_ipiv;
     m_colPtrs.resize(m_n);
-    int ldab = (2 *m_kl + m_ku + 1);
-    for (int j = 0; j < m_n; j++) {
+    size_t ldab = (2 *m_kl + m_ku + 1);
+    for (size_t j = 0; j < m_n; j++) {
       m_colPtrs[j] = &(data[ldab * j]);
-=======
-
-
-    /**
-     * Constructor. Create an n by n banded matrix.
-     * @param n number of rows and columns
-     * @param kl number of subdiagonals
-     * @param ku number of superdiagonals
-     * @param v initial value (default = 0.0)
-     */
-    BandMatrix::BandMatrix(size_t n, size_t kl, size_t ku, doublereal v)
-        : m_factored(false), m_n(n), m_kl(kl), m_ku(ku) {
-        data.resize(n*(2*kl + ku + 1));
-        ludata.resize(n*(2*kl + ku + 1));
-        fill(data.begin(), data.end(), v);
-        fill(ludata.begin(), ludata.end(), 0.0);
-        m_ipiv.resize(m_n);
->>>>>>> 8f5c6f4d
     }
   }
   //====================================================================================================================
@@ -107,14 +88,14 @@
     ludata = y.ludata;
     m_factored = y.m_factored;
     m_colPtrs.resize(m_n);
-    int ldab = (2 * m_kl + m_ku + 1);
-    for (int j = 0; j < m_n; j++) {
+    size_t ldab = (2 * m_kl + m_ku + 1);
+    for (size_t j = 0; j < m_n; j++) {
       m_colPtrs[j] = &(data[ldab * j]);
     }
     return *this;
   }
   //====================================================================================================================
-  void BandMatrix::resize(int n, int kl, int ku, doublereal v) {
+  void BandMatrix::resize(size_t n, size_t kl, size_t ku, doublereal v) {
     m_n = n;
     m_kl = kl;
     m_ku = ku;
@@ -123,11 +104,10 @@
     m_ipiv.resize(m_n);
     fill(data.begin(), data.end(), v);
     m_colPtrs.resize(m_n);
-    int ldab = (2 * m_kl + m_ku + 1);
-    for (int j = 0; j < n; j++) {
+    size_t ldab = (2 * m_kl + m_ku + 1);
+    for (size_t j = 0; j < n; j++) {
       m_colPtrs[j] = &(data[ldab * j]);
     }
-<<<<<<< HEAD
     m_factored = false;
   }  
   //====================================================================================================================
@@ -212,64 +192,15 @@
    * Multiply A*b and write result to \c prod.
    */
   void BandMatrix::mult(const doublereal * const b, doublereal * const prod) const {
-    int nr = nRows();
+    size_t nr = nRows();
     doublereal sum = 0.0;
-    for (int m = 0; m < nr; m++) {
+    for (size_t m = 0; m < nr; m++) {
       sum = 0.0;
-      for (int j = m - m_kl; j <= m + m_ku; j++) {
+      for (size_t j = m - m_kl; j <= m + m_ku; j++) {
 	if (j >= 0 && j < m_n)
 	  sum += _value(m,j) * b[j];
       }
       prod[m] = sum;
-=======
-
-    void BandMatrix::resize(size_t n, size_t kl, size_t ku, doublereal v) {
-        m_n = n;
-        m_kl = kl;
-        m_ku = ku;
-        data.resize(n*(2*kl + ku + 1));
-        ludata.resize(n*(2*kl + ku + 1));
-        m_ipiv.resize(m_n);
-        fill(data.begin(), data.end(), v);
-        fill(data.begin(), data.end(), 0.0);
-        m_factored = false;
-    }
-
-                
-    /**
-     * Multiply A*b and write result to \c prod.
-     */
-    void BandMatrix::mult(const double* b, double* prod) const {
-        size_t nr = rows();
-        size_t m, j;
-        double sum = 0.0;
-        for (m = 0; m < nr; m++) {
-            sum = 0.0;
-            for (j = m - m_kl; j <= m + m_ku; j++) {
-                if (j < m_n)
-                    sum += _value(m,j)*b[j];
-            }
-            prod[m] = sum;
-        }
-    }
-
-
-    /**
-     * Multiply b*A and write result to \c prod.
-     */
-    void BandMatrix::leftMult(const double* b, double* prod) const {
-        size_t nc = columns();
-        size_t n, i;
-        double sum = 0.0;
-        for (n = 0; n < nc; n++) {
-            sum = 0.0;
-            for (i = n - m_ku; i <= n + m_kl; i++) {
-                if (i < m_n)
-                    sum += _value(i,n)*b[i];
-            }
-            prod[n] = sum;
-        }
->>>>>>> 8f5c6f4d
     }
   }
   //====================================================================================================================
@@ -277,11 +208,11 @@
    * Multiply b*A and write result to \c prod.
    */
   void BandMatrix::leftMult(const doublereal * const b, doublereal * const prod) const {
-    int nc = nColumns();
+    size_t nc = nColumns();
     doublereal sum = 0.0;
-    for (int n = 0; n < nc; n++) {
+    for (size_t n = 0; n < nc; n++) {
       sum = 0.0;
-      for (int i = n - m_ku; i <= n + m_kl; i++) {
+      for (size_t i = n - m_ku; i <= n + m_kl; i++) {
 	if (i >= 0 && i < m_n)
 	  sum += _value(i,n) * b[i];
       }
@@ -299,7 +230,6 @@
     ct_dgbtrf(nRows(), nColumns(), nSubDiagonals(), nSuperDiagonals(), 
 	      DATA_PTR(ludata), ldim(), DATA_PTR(ipiv()), info);
 
-<<<<<<< HEAD
     // if info = 0, LU decomp succeeded. 
     if (info == 0) {
       m_factored = true;
@@ -308,13 +238,6 @@
       ofstream fout("bandmatrix.csv");
       fout << *this << endl;
       fout.close();
-=======
-
-
-    int BandMatrix::solve(size_t n, const doublereal* b, doublereal* x) {
-        copy(b, b+n, x);
-        return solve(n, x);
->>>>>>> 8f5c6f4d
     }
     return info;
   }
@@ -332,7 +255,6 @@
 		nSuperDiagonals(), 1, DATA_PTR(ludata), ldim(), 
 		DATA_PTR(ipiv()), b, nColumns(), info);
 
-<<<<<<< HEAD
     // error handling
     if (info != 0) {
       ofstream fout("bandmatrix.csv");
@@ -361,10 +283,10 @@
   }
   //====================================================================================================================
   ostream& operator<<(ostream& s, const BandMatrix& m) {
-    int nr = m.nRows();
-    int nc = m.nColumns();
-    for (int i = 0; i < nr; i++) {
-      for (int j = 0; j < nc; j++) {
+    size_t nr = m.nRows();
+    size_t nc = m.nColumns();
+    for (size_t i = 0; i < nr; i++) {
+      for (size_t j = 0; j < nc; j++) {
 	s << m(i,j) << ", ";
       }
       s << endl;
@@ -463,36 +385,6 @@
       if (sum > value) {
 	value = sum;
       }
-=======
-    int BandMatrix::solve(size_t n, doublereal* b) {
-        int info = 0;
-        if (!m_factored) info = factor();
-	if (info == 0)
-	  ct_dgbtrs(ctlapack::NoTranspose, columns(), nSubDiagonals(), 
-              nSuperDiagonals(), 1, DATA_PTR(ludata), ldim(), 
-              DATA_PTR(ipiv()), b, columns(), info);
-
-        // error handling
-        if (info != 0) {
-            ofstream fout("bandmatrix.csv");
-            fout << *this << endl;
-            fout.close();
-        }
-	return info;
-    }
-
-    ostream& operator<<(ostream& s, const BandMatrix& m) {
-        size_t nr = m.rows();
-        size_t nc = m.columns();
-        size_t i,j;
-        for (i = 0; i < nr; i++) {
-            for (j = 0; j < nc; j++) {
-                s << m(i,j) << ", ";
-            }
-            s << endl;
-        }
-        return s;
->>>>>>> 8f5c6f4d
     }
     return value;
   } 
