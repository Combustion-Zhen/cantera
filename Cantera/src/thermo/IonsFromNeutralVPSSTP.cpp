/**
 *  @file IonsFromNeutralVPSSTP.cpp
 *   Definitions for the object which treats ionic liquids as made of ions as species
 *   even though the thermodynamics is obtained from the neutral molecule representation. 
 *  (see \ref thermoprops 
 *   and class \link Cantera::IonsFromNeutralVPSSTP IonsFromNeutralVPSSTP\endlink).
 *
 * Header file for a derived class of ThermoPhase that handles
 * variable pressure standard state methods for calculating
 * thermodynamic properties that are further based upon expressions
 * for the excess gibbs free energy expressed as a function of
 * the mole fractions.
 */
/*
 * Copywrite (2009) Sandia Corporation. Under the terms of 
 * Contract DE-AC04-94AL85000 with Sandia Corporation, the
 * U.S. Government retains certain rights in this software.
 */
#include "IonsFromNeutralVPSSTP.h"
#include "ThermoFactory.h"

#include "PDSS_IonsFromNeutral.h"
#include "mix_defs.h"

#include <cmath>
#include <iomanip>

using namespace std;

#ifndef MIN
//! standard MIN function
# define MIN(x,y) (( (x) < (y) ) ? (x) : (y))
#endif

namespace Cantera {

  static  const double xxSmall = 1.0E-150;
  //====================================================================================================================
  /*
   * Default constructor.
   *
   */
  IonsFromNeutralVPSSTP::IonsFromNeutralVPSSTP() :
    GibbsExcessVPSSTP(),
    ionSolnType_(cIonSolnType_SINGLEANION),
    numNeutralMoleculeSpecies_(0),
    indexSpecialSpecies_(-1),
    indexSecondSpecialSpecies_(-1),
    numCationSpecies_(0),
    numAnionSpecies_(0),
    numPassThroughSpecies_(0),
    neutralMoleculePhase_(0),
    IOwnNThermoPhase_(true), 
    moleFractionsTmp_(0),
    muNeutralMolecule_(0),
    lnActCoeff_NeutralMolecule_(0)
  {
  }

  //====================================================================================================================
  // Construct and initialize an IonsFromNeutralVPSSTP object
  // directly from an asci input file
  /*
   * Working constructors
   *
   *  The two constructors below are the normal way
   *  the phase initializes itself. They are shells that call
   *  the routine initThermo(), with a reference to the
   *  XML database to get the info for the phase.
   *
   * @param inputFile Name of the input file containing the phase XML data
   *                  to set up the object
   * @param id        ID of the phase in the input file. Defaults to the
   *                  empty string.
   * @param neutralPhase   The object takes a neutralPhase ThermoPhase
   *                       object as input. It can either take a pointer
   *                       to an existing object in the parameter list,
   *                       in which case it does not own the object, or
   *                       it can construct a neutral Phase as a slave
   *                       object, in which case, it does own the slave
   *                       object, for purposes of who gets to destroy
   *                       the object.
   *                       If this parameter is zero, then a slave
   *                       neutral phase object is created and used.
   */
  IonsFromNeutralVPSSTP::IonsFromNeutralVPSSTP(std::string inputFile, std::string id,
					       ThermoPhase *neutralPhase) :
    GibbsExcessVPSSTP(),
    ionSolnType_(cIonSolnType_SINGLEANION),
    numNeutralMoleculeSpecies_(0),
    indexSpecialSpecies_(-1),
    indexSecondSpecialSpecies_(-1),
    numCationSpecies_(0),
    numAnionSpecies_(0),
    numPassThroughSpecies_(0),
    neutralMoleculePhase_(neutralPhase),
    IOwnNThermoPhase_(true),  
    moleFractionsTmp_(0),
    muNeutralMolecule_(0),
    lnActCoeff_NeutralMolecule_(0)
  {
    if (neutralPhase) {
      IOwnNThermoPhase_ = false;
    }
    constructPhaseFile(inputFile, id);
  }
  //====================================================================================================================
  IonsFromNeutralVPSSTP::IonsFromNeutralVPSSTP(XML_Node& phaseRoot, std::string id,
					       ThermoPhase *neutralPhase) :
    GibbsExcessVPSSTP(),
    ionSolnType_(cIonSolnType_SINGLEANION),
    numNeutralMoleculeSpecies_(0),
    indexSpecialSpecies_(-1),
    indexSecondSpecialSpecies_(-1),
    numCationSpecies_(0),
    numAnionSpecies_(0),
    numPassThroughSpecies_(0),
    neutralMoleculePhase_(neutralPhase),
    IOwnNThermoPhase_(true),
    moleFractionsTmp_(0),
    muNeutralMolecule_(0),
   
    lnActCoeff_NeutralMolecule_(0)
  {
    if (neutralPhase) {
      IOwnNThermoPhase_ = false;
    }
    constructPhaseXML(phaseRoot, id);
  }

  //====================================================================================================================

  /*
   * Copy Constructor:
   *
   *  Note this stuff will not work until the underlying phase
   *  has a working copy constructor
   */
  IonsFromNeutralVPSSTP::IonsFromNeutralVPSSTP(const IonsFromNeutralVPSSTP &b) :
    GibbsExcessVPSSTP(),
    ionSolnType_(cIonSolnType_SINGLEANION),
    numNeutralMoleculeSpecies_(0),
    indexSpecialSpecies_(-1),
    indexSecondSpecialSpecies_(-1),
    numCationSpecies_(0),
    numAnionSpecies_(0),
    numPassThroughSpecies_(0),
    neutralMoleculePhase_(0),
    IOwnNThermoPhase_(true), 
    moleFractionsTmp_(0),
    muNeutralMolecule_(0),
 
    lnActCoeff_NeutralMolecule_(0)
  {
    IonsFromNeutralVPSSTP::operator=(b);
  }
  //====================================================================================================================
  /*
   * operator=()
   *
   *  Note this stuff will not work until the underlying phase
   *  has a working assignment operator
   */
  IonsFromNeutralVPSSTP& IonsFromNeutralVPSSTP::
  operator=(const IonsFromNeutralVPSSTP &b) {
    if (&b == this) {
      return *this;
    }

    /*
     *  If we own the underlying neutral molecule phase, then we do a deep
     *  copy. If not, we do a shallow copy. We get a valid pointer for
     *  neutralMoleculePhase_ first, because we need it to assign the pointers
     *  within the PDSS_IonsFromNeutral object. which is done in the
     *  GibbsExcessVPSSTP::operator=(b) step.  
     */   
    if (IOwnNThermoPhase_) {
      if (b.neutralMoleculePhase_) {
        if (neutralMoleculePhase_) {
	  delete neutralMoleculePhase_;
	}
	neutralMoleculePhase_   = (b.neutralMoleculePhase_)->duplMyselfAsThermoPhase();
      } else {
	neutralMoleculePhase_   = 0;
      }
    } else {
      neutralMoleculePhase_     = b.neutralMoleculePhase_;
    }
    
    GibbsExcessVPSSTP::operator=(b);  

    ionSolnType_                = b.ionSolnType_;
    numNeutralMoleculeSpecies_  = b.numNeutralMoleculeSpecies_;
    indexSpecialSpecies_        = b.indexSpecialSpecies_;
    indexSecondSpecialSpecies_  = b.indexSecondSpecialSpecies_;
    fm_neutralMolec_ions_       = b.fm_neutralMolec_ions_;
    fm_invert_ionForNeutral     = b.fm_invert_ionForNeutral;
    NeutralMolecMoleFractions_  = b.NeutralMolecMoleFractions_;
    cationList_                 = b.cationList_;
    numCationSpecies_           = b.numCationSpecies_;
    anionList_                  = b.anionList_;
    numAnionSpecies_            = b.numAnionSpecies_;
    passThroughList_            = b.passThroughList_;
    numPassThroughSpecies_      = b.numPassThroughSpecies_;

    IOwnNThermoPhase_           = b.IOwnNThermoPhase_;
    moleFractionsTmp_           = b.moleFractionsTmp_;
    muNeutralMolecule_          = b.muNeutralMolecule_;
    //  gammaNeutralMolecule_       = b.gammaNeutralMolecule_;
    lnActCoeff_NeutralMolecule_ = b.lnActCoeff_NeutralMolecule_;
    dlnActCoeffdT_NeutralMolecule_ = b.dlnActCoeffdT_NeutralMolecule_;
    dlnActCoeffdlnX_diag_NeutralMolecule_ = b.dlnActCoeffdlnX_diag_NeutralMolecule_;
    dlnActCoeffdlnN_diag_NeutralMolecule_ = b.dlnActCoeffdlnN_diag_NeutralMolecule_;
    dlnActCoeffdlnN_NeutralMolecule_ = b.dlnActCoeffdlnN_NeutralMolecule_;

    return *this;
  }

  /*
   *
   * ~IonsFromNeutralVPSSTP():   (virtual)
   *
   * Destructor: does nothing:
   *
   */
  IonsFromNeutralVPSSTP::~IonsFromNeutralVPSSTP() {
    if (IOwnNThermoPhase_) {
      delete neutralMoleculePhase_;
      neutralMoleculePhase_ = 0;
    }
  }

  /*
   * This routine duplicates the current object and returns
   * a pointer to ThermoPhase.
   */
  ThermoPhase* 
  IonsFromNeutralVPSSTP::duplMyselfAsThermoPhase() const {
    IonsFromNeutralVPSSTP* mtp = new IonsFromNeutralVPSSTP(*this);
    return (ThermoPhase *) mtp;
  }

  /*
   *  -------------- Utilities -------------------------------
   */

 
  // Equation of state type flag.
  /*
   * The ThermoPhase base class returns
   * zero. Subclasses should define this to return a unique
   * non-zero value. Known constants defined for this purpose are
   * listed in mix_defs.h. The IonsFromNeutralVPSSTP class also returns
   * zero, as it is a non-complete class.
   */
  int IonsFromNeutralVPSSTP::eosType() const { 
    return cIonsFromNeutral;
  }

 

  /*
   * ------------ Molar Thermodynamic Properties ----------------------
   */
  /*
   * Molar enthalpy of the solution. Units: J/kmol.
   */
  doublereal IonsFromNeutralVPSSTP::enthalpy_mole() const {
    getPartialMolarEnthalpies(DATA_PTR(m_pp));
    return mean_X(DATA_PTR(m_pp));
  }

  /**
   * Molar internal energy of the solution. Units: J/kmol.
   *
   * This is calculated from the soln enthalpy and then
   * subtracting pV.
   */
  doublereal IonsFromNeutralVPSSTP::intEnergy_mole() const {
    double hh = enthalpy_mole();
    double pres = pressure();
    double molarV = 1.0/molarDensity();
    double uu = hh - pres * molarV;
    return uu;
  }

  /**
   *  Molar soln entropy at constant pressure. Units: J/kmol/K.
   *
   *  This is calculated from the partial molar entropies.
   */
  doublereal IonsFromNeutralVPSSTP::entropy_mole() const {
    getPartialMolarEntropies(DATA_PTR(m_pp));
    return mean_X(DATA_PTR(m_pp));
  }

  /// Molar Gibbs function. Units: J/kmol.
  doublereal IonsFromNeutralVPSSTP::gibbs_mole() const {
    getChemPotentials(DATA_PTR(m_pp));
    return mean_X(DATA_PTR(m_pp));
  }
 /** Molar heat capacity at constant pressure. Units: J/kmol/K.
   *
   * Returns the solution heat capacition at constant pressure.
   * This is calculated from the partial molar heat capacities.
   */
  doublereal IonsFromNeutralVPSSTP::cp_mole() const {
    getPartialMolarCp(DATA_PTR(m_pp));
    double val = mean_X(DATA_PTR(m_pp));
    return val;
  }

  /// Molar heat capacity at constant volume. Units: J/kmol/K.
  doublereal IonsFromNeutralVPSSTP::cv_mole() const {
    // Need to revisit this, as it is wrong
    getPartialMolarCp(DATA_PTR(m_pp));
    return mean_X(DATA_PTR(m_pp));
    //err("not implemented");
    //return 0.0;
  }
  //===========================================================================================================
  /*
   * - Activities, Standard States, Activity Concentrations -----------
   */
<<<<<<< HEAD
  //===========================================================================================================
  void IonsFromNeutralVPSSTP::getDissociationCoeffs(vector_fp& coeffs, 
						    vector_fp& charges, std::vector<int>& neutMolIndex) const {
    coeffs = fm_neutralMolec_ions_;
    charges = m_speciesCharge;
    neutMolIndex = fm_invert_ionForNeutral;
  }
  //===========================================================================================================
=======

  // This method returns an array of generalized concentrations
  /*
   * \f$ C^a_k\f$ are defined such that \f$ a_k = C^a_k /
   * C^0_k, \f$ where \f$ C^0_k \f$ is a standard concentration
   * defined below and \f$ a_k \f$ are activities used in the
   * thermodynamic functions.  These activity (or generalized)
   * concentrations are used
   * by kinetics manager classes to compute the forward and
   * reverse rates of elementary reactions. Note that they may
   * or may not have units of concentration --- they might be
   * partial pressures, mole fractions, or surface coverages,
   * for example.
   *
   *  Here we define the activity concentrations as equal
   *  to the activities, because the standard concentration is 1.
   *
   * @param c Output array of generalized concentrations. The
   *           units depend upon the implementation of the
   *           reaction rate expressions within the phase.
   */
  void IonsFromNeutralVPSSTP::getActivityConcentrations(doublereal* c) const {
    getActivities(c);
  }

  void IonsFromNeutralVPSSTP::getDissociationCoeffs(vector_fp& coeffs,vector_fp& charges, std::vector<size_t>& neutMolIndex){
    coeffs = fm_neutralMolec_ions_;
    charges = m_speciesCharge;
    neutMolIndex = fm_invert_ionForNeutral;
    //for ( int k = 0; k < fm_neutralMolec_ions_[k]; k++ )
    //  coeffs.push_back(fm_neutralMolec_ions_[k]);
  }
 
  // Return the standard concentration for the kth species
  /*
   * The standard concentration \f$ C^0_k \f$ used to normalize
   * the activity (i.e., generalized) concentration. In many cases, this quantity
   * will be the same for all species in a phase - for example,
   * for an ideal gas \f$ C^0_k = P/\hat R T \f$. For this
   * reason, this method returns a single value, instead of an
   * array.  However, for phases in which the standard
   * concentration is species-specific (e.g. surface species of
   * different sizes), this method may be called with an
   * optional parameter indicating the species.
   *
   * @param k Optional parameter indicating the species. The default
   *          is to assume this refers to species 0.
   * @return 
   *   Returns the standard concentration. The units are by definition
   *   dependent on the ThermoPhase and kinetics manager representation.
   */
  doublereal IonsFromNeutralVPSSTP::standardConcentration(size_t k) const {
    return 1.0;
  }

  // Natural logarithm of the standard concentration of the kth species.
  /*
   * @param k    index of the species (defaults to zero)
   */
  doublereal IonsFromNeutralVPSSTP::logStandardConc(size_t k) const {
    return 0.0;
  }

  // Returns the units of the standard and generalized concentrations.
  /*
   * Note they have the same units, as their
   * ratio is defined to be equal to the activity of the kth
   * species in the solution, which is unitless.
   *
   * This routine is used in print out applications where the
   * units are needed. Usually, MKS units are assumed throughout
   * the program and in the XML input files.
   *
   * The base %ThermoPhase class assigns the default quantities
   * of (kmol/m3) for all species.
   * Inherited classes are responsible for overriding the default 
   * values if necessary.
   *
   * @param uA Output vector containing the units
   *  uA[0] = kmol units - default  = 1
   *  uA[1] = m    units - default  = -nDim(), the number of spatial
   *                                dimensions in the Phase class.
   *  uA[2] = kg   units - default  = 0;
   *  uA[3] = Pa(pressure) units - default = 0;
   *  uA[4] = Temperature units - default = 0;
   *  uA[5] = time units - default = 0
   * @param k species index. Defaults to 0.
   * @param sizeUA output int containing the size of the vector.
   *        Currently, this is equal to 6.
   */
  void IonsFromNeutralVPSSTP::getUnitsStandardConc(double *uA, int k,
						   int sizeUA) const {
    uA[0] = 0;
    uA[1] = 0;
    uA[2] = 0;
    uA[3] = 0;
    uA[4] = 0;
    uA[5] = 0;
  }

>>>>>>> 8f5c6f4d
  // Get the array of non-dimensional molar-based activity coefficients at
  // the current solution temperature, pressure, and solution concentration.
  /*
   * @param ac Output vector of activity coefficients. Length: m_kk.
   */
  void IonsFromNeutralVPSSTP::getActivityCoefficients(doublereal* ac) const {

    // This stuff has moved to the setState routines
    //   calcNeutralMoleculeMoleFractions();
    //   neutralMoleculePhase_->setState_TPX(temperature(), pressure(), DATA_PTR(NeutralMolecMoleFractions_)); 
    //   neutralMoleculePhase_->getStandardChemPotentials(DATA_PTR(muNeutralMolecule_));

    /*
     * Update the activity coefficients
     */
    s_update_lnActCoeff();

    /*
     * take the exp of the internally storred coefficients.
     */
    for (size_t k = 0; k < m_kk; k++) {
      ac[k] = exp(lnActCoeff_Scaled_[k]);      
    }
  }

  /*
   * ---------  Partial Molar Properties of the Solution -------------------------------
   */

  // Get the species chemical potentials. Units: J/kmol.
  /*
   * This function returns a vector of chemical potentials of the
   * species in solution at the current temperature, pressure
   * and mole fraction of the solution.
   *
   * @param mu  Output vector of species chemical
   *            potentials. Length: m_kk. Units: J/kmol
   */
  void  
  IonsFromNeutralVPSSTP::getChemPotentials(doublereal* mu) const {
    size_t icat, jNeut;
    doublereal xx, fact2;
    /*
     *  Transfer the mole fractions to the slave neutral molecule
     *  phase 
     *   Note we may move this in the future.
     */
    //calcNeutralMoleculeMoleFractions();
    //neutralMoleculePhase_->setState_TPX(temperature(), pressure(), DATA_PTR(NeutralMolecMoleFractions_)); 

    /*
     * Get the standard chemical potentials of netural molecules
     */
    neutralMoleculePhase_->getStandardChemPotentials(DATA_PTR(muNeutralMolecule_));

    doublereal RT_ = GasConstant * temperature();

    switch (ionSolnType_) {
    case cIonSolnType_PASSTHROUGH:
      neutralMoleculePhase_->getChemPotentials(mu);
      break;
    case cIonSolnType_SINGLEANION:
      //  neutralMoleculePhase_->getActivityCoefficients(DATA_PTR(gammaNeutralMolecule_));
      neutralMoleculePhase_->getLnActivityCoefficients(DATA_PTR(lnActCoeff_NeutralMolecule_));

      fact2 = 2.0 * RT_ * log(2.0);

      // Do the cation list
      for (size_t k = 0; k < cationList_.size(); k++) {
	//! Get the id for the next cation
        icat = cationList_[k];
	jNeut = fm_invert_ionForNeutral[icat];
	xx = fmaxx(SmallNumber, moleFractions_[icat]);
       	mu[icat] = muNeutralMolecule_[jNeut] + fact2 + RT_ * (lnActCoeff_NeutralMolecule_[jNeut] + log(xx));
      }

      // Do the anion list
      icat = anionList_[0];
      jNeut = fm_invert_ionForNeutral[icat];
      xx = fmaxx(SmallNumber, moleFractions_[icat]);
      mu[icat] = RT_ * log(xx);

      // Do the list of neutral molecules
      for (size_t k = 0; k < numPassThroughSpecies_; k++) {
	icat = passThroughList_[k];
	jNeut = fm_invert_ionForNeutral[icat];
	xx = fmaxx(SmallNumber, moleFractions_[icat]);
	mu[icat] =  muNeutralMolecule_[jNeut]  + RT_ * (lnActCoeff_NeutralMolecule_[jNeut] + log(xx));
      }
      break;
 
    case cIonSolnType_SINGLECATION:
      throw CanteraError("eosType", "Unknown type");
      break;
    case cIonSolnType_MULTICATIONANION:
      throw CanteraError("eosType", "Unknown type");
      break;
    default:
      throw CanteraError("eosType", "Unknown type");
      break;
    }
  }


  // Returns an array of partial molar enthalpies for the species
  // in the mixture.
  /*
   * Units (J/kmol)
   *
   * For this phase, the partial molar enthalpies are equal to the
   * standard state enthalpies modified by the derivative of the
   * molality-based activity coefficent wrt temperature
   *
   *  \f[
   * \bar h_k(T,P) = h^o_k(T,P) - R T^2 \frac{d \ln(\gamma_k)}{dT}
   * \f]
   *
   */
  void IonsFromNeutralVPSSTP::getPartialMolarEnthalpies(doublereal* hbar) const {
   /*
     * Get the nondimensional standard state enthalpies
     */
    getEnthalpy_RT(hbar);
    /*
     * dimensionalize it.
     */
    double T = temperature();
    double RT = GasConstant * T;
    for (size_t k = 0; k < m_kk; k++) {
      hbar[k] *= RT;
    }
    /*
     * Update the activity coefficients, This also update the
     * internally storred molalities.
     */
    s_update_lnActCoeff();
    s_update_dlnActCoeffdT();
    double RTT = RT * T;
    for (size_t k = 0; k < m_kk; k++) {
      hbar[k] -= RTT * dlnActCoeffdT_Scaled_[k];
    }
  }

  // Returns an array of partial molar entropies for the species
  // in the mixture.
  /*
   * Units (J/kmol)
   *
   * For this phase, the partial molar enthalpies are equal to the
   * standard state enthalpies modified by the derivative of the
   * activity coefficent wrt temperature
   *
   *  \f[
   * \bar s_k(T,P) = s^o_k(T,P) - R T^2 \frac{d \ln(\gamma_k)}{dT}
   * \f]
   *
   */
  void IonsFromNeutralVPSSTP::getPartialMolarEntropies(doublereal* sbar) const {
    double xx;
    /*
     * Get the nondimensional standard state entropies
     */
    getEntropy_R(sbar);
    double T = temperature();
    /*
     * Update the activity coefficients, This also update the
     * internally storred molalities.
     */
    s_update_lnActCoeff();
    s_update_dlnActCoeffdT();

    for (size_t k = 0; k < m_kk; k++) {
      xx = fmaxx(moleFractions_[k], xxSmall);
      sbar[k] += - lnActCoeff_Scaled_[k] -log(xx) - T * dlnActCoeffdT_Scaled_[k];
    }  
    /*
     * dimensionalize it.
     */
   for (size_t k = 0; k < m_kk; k++) {
      sbar[k] *= GasConstant;
    }
  }


    // Get the array of log concentration-like derivatives of the 
    // log activity coefficients
    /*
     * This function is a virtual method.  For ideal mixtures 
     * (unity activity coefficients), this can return zero.  
     * Implementations should take the derivative of the 
     * logarithm of the activity coefficient with respect to the 
     * logarithm of the concentration-like variable (i.e. mole fraction,
     * molality, etc.) that represents the standard state.  
     * This quantity is to be used in conjunction with derivatives of 
     * that concentration-like variable when the derivative of the chemical 
     * potential is taken.  
     *
     *  units = dimensionless
     *
     * @param dlnActCoeffdlnX    Output vector of log(mole fraction)  
     *                 derivatives of the log Activity Coefficients.
     *                 length = m_kk
     */
  void IonsFromNeutralVPSSTP::getdlnActCoeffdlnX_diag(doublereal *dlnActCoeffdlnX_diag) const {
    s_update_lnActCoeff();
    s_update_dlnActCoeff_dlnX_diag();

<<<<<<< HEAD
    for (int k = 0; k < m_kk; k++) {
      dlnActCoeffdlnX_diag[k] = dlnActCoeffdlnX_diag_[k];
=======
    for (size_t k = 0; k < m_kk; k++) {
      dlnActCoeffdlnX[k] = dlnActCoeffdlnX_Scaled_[k];
>>>>>>> 8f5c6f4d
    }
  }  
  //====================================================================================================================
  // Get the array of log concentration-like derivatives of the 
  // log activity coefficients
  /*
   * This function is a virtual method.  For ideal mixtures 
   * (unity activity coefficients), this can return zero.  
   * Implementations should take the derivative of the 
   * logarithm of the activity coefficient with respect to the 
   * logarithm of the concentration-like variable (i.e. moles)
   * that represents the standard state.  
   * This quantity is to be used in conjunction with derivatives of 
   * that concentration-like variable when the derivative of the chemical 
   * potential is taken.  
   *
   *  units = dimensionless
   *
   * @param dlnActCoeffdlnN_diag    Output vector of log(mole fraction)  
   *                 derivatives of the log Activity Coefficients.
   *                 length = m_kk
   */
  void IonsFromNeutralVPSSTP::getdlnActCoeffdlnN_diag(doublereal *dlnActCoeffdlnN_diag) const {
    s_update_lnActCoeff();
    s_update_dlnActCoeff_dlnN_diag();

<<<<<<< HEAD
    for (int k = 0; k < m_kk; k++) {
      dlnActCoeffdlnN_diag[k] = dlnActCoeffdlnN_diag_[k];
=======
    for (size_t k = 0; k < m_kk; k++) {
      dlnActCoeffdlnN[k] = dlnActCoeffdlnN_Scaled_[k];
>>>>>>> 8f5c6f4d
    }
  }
  //====================================================================================================================
  void IonsFromNeutralVPSSTP::getdlnActCoeffdlnN(const int ld, doublereal *dlnActCoeffdlnN) {
    s_update_lnActCoeff();
    s_update_dlnActCoeff_dlnN();
    double *data =  & dlnActCoeffdlnN_(0,0);
    for (int k = 0; k < m_kk; k++) {
      for (int m = 0; m < m_kk; m++) {
	dlnActCoeffdlnN[ld * k + m] = data[m_kk * k + m];
      }
    }
  }
  //====================================================================================================================
  void IonsFromNeutralVPSSTP::setTemperature(const doublereal temp) {
    double p = pressure();
    IonsFromNeutralVPSSTP::setState_TP(temp, p);
  }
  //====================================================================================================================
  void IonsFromNeutralVPSSTP::setPressure(doublereal p) {
    double t = temperature();
    IonsFromNeutralVPSSTP::setState_TP(t, p);
  }
  //====================================================================================================================
  // Set the temperature (K) and pressure (Pa)
  /*
   * Setting the pressure may involve the solution of a nonlinear equation.
   *
   * @param t    Temperature (K)
   * @param p    Pressure (Pa)
   */
  void IonsFromNeutralVPSSTP::setState_TP(doublereal t, doublereal p) {
    /*
     *  This is a two phase process. First, we calculate the standard states 
     *  within the neutral molecule phase.
     */
    neutralMoleculePhase_->setState_TP(t, p);
    VPStandardStateTP::setState_TP(t,p);

    /*
     * Calculate the partial molar volumes, and then the density of the fluid
     */

    //calcDensity();
    double dd = neutralMoleculePhase_->density();
    State::setDensity(dd);
  }
  
  // Calculate ion mole fractions from neutral molecule 
  // mole fractions.
  /*
   *  @param mf Dump the mole fractions into this vector.
   */
  void IonsFromNeutralVPSSTP::calcIonMoleFractions(doublereal * const mf) const {
    doublereal fmij;
    /*
     * Download the neutral mole fraction vector into the
     * vector, NeutralMolecMoleFractions_[]
     */
    neutralMoleculePhase_->getMoleFractions(DATA_PTR(NeutralMolecMoleFractions_)); 
  
    // Zero the mole fractions
    for (size_t k = 0; k < m_kk; k++) {
      mf[k] = 0.0;
    }
  
    /*
     *  Use the formula matrix to calculate the relative mole numbers.
     */
    for (size_t jNeut = 0; jNeut <  numNeutralMoleculeSpecies_; jNeut++) {
      for (size_t k = 0; k < m_kk; k++) {
	fmij =  fm_neutralMolec_ions_[k + jNeut * m_kk];
	mf[k] += fmij * NeutralMolecMoleFractions_[jNeut];
      }
    }

    /*
     * Normalize the new mole fractions
     */
    doublereal sum = 0.0;
     for (size_t k = 0; k < m_kk; k++) {
       sum += mf[k];
     }
     for (size_t k = 0; k < m_kk; k++) {
       mf[k] /= sum; 
     }

  }
  //====================================================================================================================
  // Calculate neutral molecule mole fractions
  /*
   *  This routine calculates the neutral molecule mole
   *  fraction given the vector of ion mole fractions,
   *  i.e., the mole fractions from this ThermoPhase.
   *  Note, this routine basically assumes that there
   *  is charge neutrality. If there isn't, then it wouldn't
   *  make much sense. 
   *
   *  for the case of  cIonSolnType_SINGLEANION, some slough
   *  in the charge neutrality is allowed. The cation number
   *  is followed, while the difference in charge neutrality
   *  is dumped into the anion mole number to fix the imbalance.
   */
  void IonsFromNeutralVPSSTP::calcNeutralMoleculeMoleFractions() const {
    size_t icat, jNeut;
    doublereal fmij;
    doublereal sum = 0.0;

    //! Zero the vector we are trying to find.
    for (size_t k = 0; k < numNeutralMoleculeSpecies_; k++) {
      NeutralMolecMoleFractions_[k] = 0.0;
    }
#ifdef DEBUG_MODE
    sum = -1.0;
    for (k = 0; k < m_kk; k++) {
     sum += moleFractions_[k];
    }
    if (fabs(sum) > 1.0E-11)  {
      throw CanteraError("IonsFromNeutralVPSSTP::calcNeutralMoleculeMoleFractions", 
			 "molefracts don't sum to one: " + fp2str(sum));
    }
#endif

    // bool fmSimple = true;

    switch (ionSolnType_) {

    case cIonSolnType_PASSTHROUGH:
      for (size_t k = 0; k < m_kk; k++) {
	NeutralMolecMoleFractions_[k] = moleFractions_[k];
      }
      break;

    case cIonSolnType_SINGLEANION:
      for (size_t k = 0; k < numNeutralMoleculeSpecies_; k++) {
	NeutralMolecMoleFractions_[k] = 0.0;
      }

      for (size_t k = 0; k < cationList_.size(); k++) {
	//! Get the id for the next cation
        icat = cationList_[k];
	jNeut = fm_invert_ionForNeutral[icat];
	if (jNeut != npos) {
	  fmij =  fm_neutralMolec_ions_[icat + jNeut * m_kk];
	  AssertTrace(fmij != 0.0);
	  NeutralMolecMoleFractions_[jNeut] += moleFractions_[icat] / fmij;
	}
      }

      for (size_t k = 0; k <  numPassThroughSpecies_; k++) {
	icat = passThroughList_[k];
	jNeut = fm_invert_ionForNeutral[icat];
	fmij = fm_neutralMolec_ions_[ icat + jNeut * m_kk];
	NeutralMolecMoleFractions_[jNeut] += moleFractions_[icat] / fmij;
      }

#ifdef DEBUG_MODE
      for (size_t k = 0; k < m_kk; k++) {
	moleFractionsTmp_[k] = moleFractions_[k];
      }
      for (jNeut = 0; jNeut <  numNeutralMoleculeSpecies_; jNeut++) {
	for (size_t k = 0; k < m_kk; k++) {
	  fmij =  fm_neutralMolec_ions_[k + jNeut * m_kk];
	  moleFractionsTmp_[k] -= fmij * NeutralMolecMoleFractions_[jNeut];
	}
      }
      for (size_t k = 0; k < m_kk; k++) {
	if (fabs(moleFractionsTmp_[k]) > 1.0E-13) {
	  //! Check to see if we have in fact found the inverse.
	  if (anionList_[0] != k) {
	    throw CanteraError("", "neutral molecule calc error");
	  } else {
	    //! For the single anion case, we will allow some slippage
	    if (fabs(moleFractionsTmp_[k]) > 1.0E-5) {
	      throw CanteraError("", "neutral molecule calc error - anion");
	    }
	  }
	}
      }
#endif      

      // Normalize the Neutral Molecule mole fractions
      sum = 0.0;
      for (size_t k = 0; k < numNeutralMoleculeSpecies_; k++) {
        sum += NeutralMolecMoleFractions_[k];
      }
      for (size_t k = 0; k < numNeutralMoleculeSpecies_; k++) {
	NeutralMolecMoleFractions_[k] /= sum;
      }

      break;

    case  cIonSolnType_SINGLECATION:

      throw CanteraError("eosType", "Unknown type");
     
      break;
     
    case  cIonSolnType_MULTICATIONANION:

      throw CanteraError("eosType", "Unknown type");
      break;

    default:

      throw CanteraError("eosType", "Unknown type");
      break;

    } 
  } 
  //====================================================================================================================
  // Calculate neutral molecule mole fractions
  /*
   *  This routine calculates the neutral molecule mole
   *  fraction given the vector of ion mole fractions,
   *  i.e., the mole fractions from this ThermoPhase.
   *  Note, this routine basically assumes that there
   *  is charge neutrality. If there isn't, then it wouldn't
   *  make much sense. 
   *
   *  for the case of  cIonSolnType_SINGLEANION, some slough
   *  in the charge neutrality is allowed. The cation number
   *  is followed, while the difference in charge neutrality
   *  is dumped into the anion mole number to fix the imbalance.
   */
<<<<<<< HEAD
  void IonsFromNeutralVPSSTP::getNeutralMoleculeMoleGrads(const doublereal * const dx, doublereal * const dy) const {
    int k, icat, jNeut;
    doublereal sumCat; 
    doublereal sumAnion;
=======
  void IonsFromNeutralVPSSTP::getNeutralMoleculeMoleGrads(const doublereal * const dx, doublereal *dy) const {
    size_t icat, jNeut;
>>>>>>> 8f5c6f4d
    doublereal fmij;
    vector_fp y;
    y.resize(numNeutralMoleculeSpecies_,0.0);
    doublereal sumy, sumdy;

    //check sum dx = 0

    //! Zero the vector we are trying to find.
    for (size_t k = 0; k < numNeutralMoleculeSpecies_; k++) {
      dy[k] = 0.0;
    }


    // bool fmSimple = true;

    switch (ionSolnType_) {

    case cIonSolnType_PASSTHROUGH:
      for (size_t k = 0; k < m_kk; k++) {
	dy[k] = dx[k];
      }
      break;

    case cIonSolnType_SINGLEANION:
      for (size_t k = 0; k < cationList_.size(); k++) {
	//! Get the id for the next cation
        icat = cationList_[k];
	jNeut = fm_invert_ionForNeutral[icat];
	if (jNeut != npos) {
	  fmij =  fm_neutralMolec_ions_[icat + jNeut * m_kk];
	  AssertTrace(fmij != 0.0);
	  dy[jNeut] += dx[icat] / fmij;
	  y[jNeut] += moleFractions_[icat] / fmij;
	}
      }

      for (size_t k = 0; k <  numPassThroughSpecies_; k++) {
	icat = passThroughList_[k];
	jNeut = fm_invert_ionForNeutral[icat];
	fmij = fm_neutralMolec_ions_[ icat + jNeut * m_kk];
	dy[jNeut] += dx[icat] / fmij;
	y[jNeut] += moleFractions_[icat] / fmij;
      }
#ifdef DEBUG_MODE_NOT
//check dy sum to zero
      for (size_t k = 0; k < m_kk; k++) {
	moleFractionsTmp_[k] = dx[k];
      }
      for (jNeut = 0; jNeut <  numNeutralMoleculeSpecies_; jNeut++) {
	for (size_t k = 0; k < m_kk; k++) {
	  fmij =  fm_neutralMolec_ions_[k + jNeut * m_kk];
	  moleFractionsTmp_[k] -= fmij * dy[jNeut];
	}
      }
      for (size_t k = 0; k < m_kk; k++) {
	if (fabs(moleFractionsTmp_[k]) > 1.0E-13) {
	  //! Check to see if we have in fact found the inverse.
	  if (anionList_[0] != k) {
	    throw CanteraError("", "neutral molecule calc error");
	  } else {
	    //! For the single anion case, we will allow some slippage
	    if (fabs(moleFractionsTmp_[k]) > 1.0E-5) {
	      throw CanteraError("", "neutral molecule calc error - anion");
	    }
	  }
	}
      }
#endif      
      // Normalize the Neutral Molecule mole fractions
      sumy = 0.0;
      sumdy = 0.0;
      for (size_t k = 0; k < numNeutralMoleculeSpecies_; k++) {
        sumy += y[k];
	sumdy += dy[k];
      }
      for (size_t k = 0; k < numNeutralMoleculeSpecies_; k++) {
	dy[k] = dy[k]/sumy - y[k]*sumdy/sumy/sumy;
      }

      break;

    case  cIonSolnType_SINGLECATION:

      throw CanteraError("eosType", "Unknown type");
     
      break;
     
    case  cIonSolnType_MULTICATIONANION:

      throw CanteraError("eosType", "Unknown type");
      break;

    default:

      throw CanteraError("eosType", "Unknown type");
      break;

    } 
  }


  void IonsFromNeutralVPSSTP::setMassFractions(const doublereal* const y) {
    GibbsExcessVPSSTP::setMassFractions(y);
    calcNeutralMoleculeMoleFractions();
    neutralMoleculePhase_->setMoleFractions(DATA_PTR(NeutralMolecMoleFractions_));
  }

  void IonsFromNeutralVPSSTP::setMassFractions_NoNorm(const doublereal* const y) {
    GibbsExcessVPSSTP::setMassFractions_NoNorm(y);
    calcNeutralMoleculeMoleFractions();
   neutralMoleculePhase_->setMoleFractions(DATA_PTR(NeutralMolecMoleFractions_));
  }

  void IonsFromNeutralVPSSTP::setMoleFractions(const doublereal* const x) {
    GibbsExcessVPSSTP::setMoleFractions(x);
    calcNeutralMoleculeMoleFractions();
    neutralMoleculePhase_->setMoleFractions(DATA_PTR(NeutralMolecMoleFractions_));
  }

  void IonsFromNeutralVPSSTP::setMoleFractions_NoNorm(const doublereal* const x) {
    GibbsExcessVPSSTP::setMoleFractions_NoNorm(x);
    calcNeutralMoleculeMoleFractions();
    neutralMoleculePhase_->setMoleFractions_NoNorm(DATA_PTR(NeutralMolecMoleFractions_));
  }


  void IonsFromNeutralVPSSTP::setConcentrations(const doublereal* const c) {
    GibbsExcessVPSSTP::setConcentrations(c);
    calcNeutralMoleculeMoleFractions();
    neutralMoleculePhase_->setMoleFractions(DATA_PTR(NeutralMolecMoleFractions_));
  }

  /*
   * ------------ Partial Molar Properties of the Solution ------------
   */


  doublereal IonsFromNeutralVPSSTP::err(std::string msg) const {
    throw CanteraError("IonsFromNeutralVPSSTP","Base class method "
		       +msg+" called. Equation of state type: "+int2str(eosType()));
    return 0;
  }
  /*
   *   Import, construct, and initialize a phase
   *   specification from an XML tree into the current object.
   *
   * This routine is a precursor to constructPhaseXML(XML_Node*)
   * routine, which does most of the work.
   *
   * @param infile XML file containing the description of the
   *        phase
   *
   * @param id  Optional parameter identifying the name of the
   *            phase. If none is given, the first XML
   *            phase element will be used.
   */
 void IonsFromNeutralVPSSTP::constructPhaseFile(std::string inputFile, std::string id) {

    if (inputFile.size() == 0) {
      throw CanteraError("MargulesVPSSTP:constructPhaseFile",
                         "input file is null");
    }
    string path = findInputFile(inputFile);
    std::ifstream fin(path.c_str());
    if (!fin) {
      throw CanteraError("MargulesVPSSTP:constructPhaseFile","could not open "
                         +path+" for reading.");
    }
    /*
     * The phase object automatically constructs an XML object.
     * Use this object to store information.
     */
    XML_Node &phaseNode_XML = xml();
    XML_Node *fxml = new XML_Node();
    fxml->build(fin);
    XML_Node *fxml_phase = findXMLPhase(fxml, id);
    if (!fxml_phase) {
      throw CanteraError("MargulesVPSSTP:constructPhaseFile",
                         "ERROR: Can not find phase named " +
                         id + " in file named " + inputFile);
    }
    fxml_phase->copy(&phaseNode_XML);
    constructPhaseXML(*fxml_phase, id);
    delete fxml;
  }

  /*
   *   Import, construct, and initialize a HMWSoln phase
   *   specification from an XML tree into the current object.
   *
   *   Most of the work is carried out by the cantera base
   *   routine, importPhase(). That routine imports all of the
   *   species and element data, including the standard states
   *   of the species.
   *
   *   Then, In this routine, we read the information
   *   particular to the specification of the activity
   *   coefficient model for the Pitzer parameterization.
   *
   *   We also read information about the molar volumes of the
   *   standard states if present in the XML file.
   *
   * @param phaseNode This object must be the phase node of a
   *             complete XML tree
   *             description of the phase, including all of the
   *             species data. In other words while "phase" must
   *             point to an XML phase object, it must have
   *             sibling nodes "speciesData" that describe
   *             the species in the phase.
   * @param id   ID of the phase. If nonnull, a check is done
   *             to see if phaseNode is pointing to the phase
   *             with the correct id.
   */
  void IonsFromNeutralVPSSTP::constructPhaseXML(XML_Node& phaseNode, std::string id) {
    string stemp;
    if (id.size() > 0) {
      string idp = phaseNode.id();
      if (idp != id) {
        throw CanteraError("IonsFromNeutralVPSSTP::constructPhaseXML",
                           "phasenode and Id are incompatible");
      }
    }

    /*
     * Find the Thermo XML node
     */
    if (!phaseNode.hasChild("thermo")) {
      throw CanteraError("IonsFromNeutralVPSSTP::constructPhaseXML",
                         "no thermo XML node");
    }
    XML_Node& thermoNode = phaseNode.child("thermo");


   
    /*
     * Make sure that the thermo model is IonsFromNeutralMolecule
     */
    stemp = thermoNode.attrib("model");
    string formString = lowercase(stemp);
    if (formString != "ionsfromneutralmolecule") {
      throw CanteraError("IonsFromNeutralVPSSTP::constructPhaseXML",
                         "model name isn't IonsFromNeutralMolecule: " + formString);
    }

    /*
     * Find the Neutral Molecule Phase
     */
    if (!thermoNode.hasChild("neutralMoleculePhase")) {
      throw CanteraError("IonsFromNeutralVPSSTP::constructPhaseXML",
                         "no neutralMoleculePhase XML node");
    }
    XML_Node& neutralMoleculeNode = thermoNode.child("neutralMoleculePhase");

    string nsource = neutralMoleculeNode["datasrc"];
    XML_Node *neut_ptr = get_XML_Node(nsource, 0);
    if (!neut_ptr) {
      throw CanteraError("IonsFromNeutralVPSSTP::constructPhaseXML",
                         "neut_ptr = 0");
    }

    /*
     *  Create the neutralMolecule ThermoPhase if we haven't already
     */
    if (!neutralMoleculePhase_) {
      neutralMoleculePhase_  = newPhase(*neut_ptr);
    }

    /*
     * Call the Cantera importPhase() function. This will import
     * all of the species into the phase. This will also handle
     * all of the solvent and solute standard states
     */
    bool m_ok = importPhase(phaseNode, this);
    if (!m_ok) {
      throw CanteraError("IonsFromNeutralVPSSTP::constructPhaseXML",
			 "importPhase failed ");
    }

  }

  //====================================================================================================================
  /*
   * @internal Initialize. This method is provided to allow
   * subclasses to perform any initialization required after all
   * species have been added. For example, it might be used to
   * resize internal work arrays that must have an entry for
   * each species.  The base class implementation does nothing,
   * and subclasses that do not require initialization do not
   * need to overload this method.  When importing a CTML phase
   * description, this method is called just prior to returning
   * from function importPhase.
   *
   * @see importCTML.cpp
   */
  void IonsFromNeutralVPSSTP::initThermo() {
    initLengths();
    GibbsExcessVPSSTP::initThermo();
  }
  //====================================================================================================================

  //   Initialize lengths of local variables after all species have
  //   been identified.
  void  IonsFromNeutralVPSSTP::initLengths() {
    m_kk = nSpecies();
    numNeutralMoleculeSpecies_ = neutralMoleculePhase_->nSpecies();
    moleFractions_.resize(m_kk);
    fm_neutralMolec_ions_.resize(numNeutralMoleculeSpecies_ * m_kk);
    fm_invert_ionForNeutral.resize(m_kk);
    NeutralMolecMoleFractions_.resize(numNeutralMoleculeSpecies_);
    cationList_.resize(m_kk);
    anionList_.resize(m_kk);
    passThroughList_.resize(m_kk);
    moleFractionsTmp_.resize(m_kk);
    muNeutralMolecule_.resize(numNeutralMoleculeSpecies_);
    lnActCoeff_NeutralMolecule_.resize(numNeutralMoleculeSpecies_);
    dlnActCoeffdT_NeutralMolecule_.resize(numNeutralMoleculeSpecies_);
    dlnActCoeffdlnX_diag_NeutralMolecule_.resize(numNeutralMoleculeSpecies_);
    dlnActCoeffdlnN_diag_NeutralMolecule_.resize(numNeutralMoleculeSpecies_);
    dlnActCoeffdlnN_NeutralMolecule_.resize(numNeutralMoleculeSpecies_, numNeutralMoleculeSpecies_, 0.0);
  }
  //====================================================================================================================
  //!  Return the factor overlap
  /*!
   *     @param elnamesVN
   *     @param elemVectorN
   *     @param nElementsN
   *     @param elnamesVI
   *     @param elemVectorI
   *     @param nElementsI
   *
   */
  static double factorOverlap(const std::vector<std::string>&  elnamesVN ,
			      const std::vector<double>& elemVectorN,
			      const size_t nElementsN,
			      const std::vector<std::string>&  elnamesVI ,
			      const std::vector<double>& elemVectorI,
			      const size_t nElementsI)
  {
    double fMax = 1.0E100;
    for (size_t mi = 0; mi < nElementsI; mi++) {
      if (elnamesVI[mi] != "E") {
	if (elemVectorI[mi] > 1.0E-13) {
	  double eiNum = elemVectorI[mi];
	  for (size_t mn = 0; mn < nElementsN; mn++) {
	    if (elnamesVI[mi] == elnamesVN[mn]) {
	      if (elemVectorN[mn] <= 1.0E-13) {
		return 0.0;
	      }
	      fMax = MIN(fMax, elemVectorN[mn]/eiNum);
	    }
	  }
	}
      }
    }
    return fMax;
  }
  //====================================================================================================================
  /*
   * initThermoXML()                (virtual from ThermoPhase)
   *   Import and initialize a ThermoPhase object
   *
   * @param phaseNode This object must be the phase node of a
   *             complete XML tree
   *             description of the phase, including all of the
   *             species data. In other words while "phase" must
   *             point to an XML phase object, it must have
   *             sibling nodes "speciesData" that describe
   *             the species in the phase.
   * @param id   ID of the phase. If nonnull, a check is done
   *             to see if phaseNode is pointing to the phase
   *             with the correct id. 
   */
  void IonsFromNeutralVPSSTP::initThermoXML(XML_Node& phaseNode, std::string id) {
    size_t k;
    /*
     *   variables that need to be populated
     *
     *    cationList_
     *      numCationSpecies_;
     */
 
    numCationSpecies_ = 0;
    cationList_.clear();
    for (k = 0; k < m_kk; k++) {
      if (charge(k) > 0) {
	cationList_.push_back(k);
	numCationSpecies_++;
      }
    }

    numAnionSpecies_ = 0;
    anionList_.clear();
    for (k = 0; k < m_kk; k++) {
      if (charge(k) < 0) {
	anionList_.push_back(k);
	numAnionSpecies_++;
      }
    }

    numPassThroughSpecies_= 0;
    passThroughList_.clear();
    for (k = 0; k < m_kk; k++) {
      if (charge(k) == 0) {
       passThroughList_.push_back(k);
       numPassThroughSpecies_++;
      }
    }

    PDSS_IonsFromNeutral *speciesSS = 0;
    indexSpecialSpecies_ = -1;
    for (k = 0; k < m_kk; k++) {
      speciesSS = dynamic_cast<PDSS_IonsFromNeutral *>(providePDSS(k));
      if (!speciesSS) {
	throw CanteraError("initThermoXML", "Dynamic cast failed");
      }
      if (speciesSS->specialSpecies_ == 1) {
	indexSpecialSpecies_ = k;
      }
      if (speciesSS->specialSpecies_ == 2) {
	indexSecondSpecialSpecies_ = k;
      }
    }


    size_t nElementsN =  neutralMoleculePhase_->nElements();
    const std::vector<std::string>&  elnamesVN = neutralMoleculePhase_->elementNames();
    std::vector<double> elemVectorN(nElementsN);
    std::vector<double> elemVectorN_orig(nElementsN);

    size_t nElementsI =  nElements();
    const std::vector<std::string>&  elnamesVI = elementNames();
    std::vector<double> elemVectorI(nElementsI);

    vector<doublereal> fm_tmp(m_kk);
    for (size_t k = 0; k <  m_kk; k++) {
      fm_invert_ionForNeutral[k] = -1;
    }
    /*    for (int jNeut = 0; jNeut <  numNeutralMoleculeSpecies_; jNeut++) {
      fm_invert_ionForNeutral[jNeut] = -1;
      }*/
    for (size_t jNeut = 0; jNeut <  numNeutralMoleculeSpecies_; jNeut++) {
      for (size_t m = 0; m < nElementsN; m++) {
	 elemVectorN[m] = neutralMoleculePhase_->nAtoms(jNeut, m);
      }
      elemVectorN_orig = elemVectorN;
      fm_tmp.assign(m_kk, 0.0);

      for (size_t m = 0; m < nElementsI; m++) {
	 elemVectorI[m] = nAtoms(indexSpecialSpecies_, m);
      }
      double fac = factorOverlap(elnamesVN, elemVectorN, nElementsN,
				 elnamesVI ,elemVectorI, nElementsI);
      if (fac > 0.0) {
	for (size_t m = 0; m < nElementsN; m++) {
	  std::string mName = elnamesVN[m];
	  for (size_t mi = 0; mi < nElementsI; mi++) {
	    std::string eName = elnamesVI[mi];
	    if (mName == eName) {
	      elemVectorN[m] -= fac * elemVectorI[mi];
	    }
	     
	  }
	}
      }
      fm_neutralMolec_ions_[indexSpecialSpecies_  + jNeut * m_kk ] += fac;
    
    
      for (k = 0; k < m_kk; k++) {
	for (size_t m = 0; m < nElementsI; m++) {
	  elemVectorI[m] = nAtoms(k, m);
	}
	double fac = factorOverlap(elnamesVN, elemVectorN, nElementsN,
				   elnamesVI ,elemVectorI, nElementsI);
	if (fac > 0.0) {
	  for (size_t m = 0; m < nElementsN; m++) {
	    std::string mName = elnamesVN[m];
	    for (size_t mi = 0; mi < nElementsI; mi++) {
	      std::string eName = elnamesVI[mi];
	      if (mName == eName) {
		elemVectorN[m] -= fac * elemVectorI[mi];
	      }
	     
	    }
	  }
	  bool notTaken = true;
	  for (size_t iNeut = 0; iNeut < jNeut; iNeut++) {
	    if (fm_invert_ionForNeutral[k] == iNeut) {
	      notTaken = false;
	    }
	  }
	  if (notTaken) {
	    fm_invert_ionForNeutral[k] = jNeut;
	  }
	  else{
	    throw CanteraError("IonsFromNeutralVPSSTP::initThermoXML", 
			       "Simple formula matrix generation failed, one cation is shared between two salts");
	  }
	}
	fm_neutralMolec_ions_[k  + jNeut * m_kk] += fac;
      }

      // Ok check the work
      for (size_t m = 0; m < nElementsN; m++) {
	if (fabs(elemVectorN[m]) > 1.0E-13) {
	  throw CanteraError("IonsFromNeutralVPSSTP::initThermoXML", 
			     "Simple formula matrix generation failed");
	}
      }

  
    }
    /*
     * This includes the setStateFromXML calls
     */
    GibbsExcessVPSSTP::initThermoXML(phaseNode, id);

    /*
     * There is one extra step here. We assure ourselves that we
     * have charge conservation.
     */
  }
  //====================================================================================================================
  // Update the activity coefficients
  /*
   * This function will be called to update the internally storred
   * natural logarithm of the activity coefficients
   *
   */
  void IonsFromNeutralVPSSTP::s_update_lnActCoeff() const {
    size_t icat, jNeut;
    doublereal fmij;
    /*
     * Get the activity coefficiens of the neutral molecules
     */
    neutralMoleculePhase_->getLnActivityCoefficients(DATA_PTR(lnActCoeff_NeutralMolecule_));

    switch (ionSolnType_) {
    case cIonSolnType_PASSTHROUGH:
      break;
    case cIonSolnType_SINGLEANION:
   
      // Do the cation list
      for (size_t k = 0; k < cationList_.size(); k++) {
	//! Get the id for the next cation
        icat = cationList_[k];
	jNeut = fm_invert_ionForNeutral[icat];
	fmij =  fm_neutralMolec_ions_[icat + jNeut * m_kk];
        lnActCoeff_Scaled_[icat] = lnActCoeff_NeutralMolecule_[jNeut] / fmij;
      }

      // Do the anion list
      icat = anionList_[0];
      jNeut = fm_invert_ionForNeutral[icat];
      lnActCoeff_Scaled_[icat]= 0.0;

      // Do the list of neutral molecules
      for (size_t k = 0; k <  numPassThroughSpecies_; k++) {
	icat = passThroughList_[k];
	jNeut = fm_invert_ionForNeutral[icat];
	lnActCoeff_Scaled_[icat] = lnActCoeff_NeutralMolecule_[jNeut];
      }
      break;
 
    case cIonSolnType_SINGLECATION:
      throw CanteraError("IonsFromNeutralVPSSTP::s_update_lnActCoeff", "Unimplemented type");
      break;
    case cIonSolnType_MULTICATIONANION:
      throw CanteraError("IonsFromNeutralVPSSTP::s_update_lnActCoeff", "Unimplemented type");
      break;
    default:
      throw CanteraError("IonsFromNeutralVPSSTP::s_update_lnActCoeff", "Unimplemented type");
      break;
    }

  }
<<<<<<< HEAD
  //====================================================================================================================
  // Get the change in activity coefficients w.r.t. change in state (temp, mole fraction, etc.) along
  // a line in parameter space or along a line in physical space
  /*
   *
   * @param dTds           Input of temperature change along the path
   * @param dXds           Input vector of changes in mole fraction along the path. length = m_kk
   *                       Along the path length it must be the case that the mole fractions sum to one.
   * @param dlnActCoeffds  Output vector of the directional derivatives of the 
   *                       log Activity Coefficients along the path. length = m_kk
   */
  void IonsFromNeutralVPSSTP::getdlnActCoeffds(const doublereal dTds, const doublereal * const dXds, 
					       doublereal *dlnActCoeffds) const {
    int k, icat, jNeut;
=======



  // get the gradient in the activity coefficients

  void IonsFromNeutralVPSSTP::getdlnActCoeff(const doublereal dT, const doublereal * const dX, doublereal *dlnActCoeff) const {
    size_t icat, jNeut;
>>>>>>> 8f5c6f4d
    doublereal fmij;
    /*
     * Get the activity coefficients of the neutral molecules
     */
    GibbsExcessVPSSTP *geThermo = dynamic_cast<GibbsExcessVPSSTP *>(neutralMoleculePhase_);
    if (!geThermo) {
<<<<<<< HEAD
      for ( k = 0; k < m_kk; k++ ){
	dlnActCoeffds[k] = dXds[k] / moleFractions_[k];
=======
      for (size_t k = 0; k < m_kk; k++) {
	dlnActCoeff[k] = dX[k]/moleFractions_[k];
>>>>>>> 8f5c6f4d
      }
      return;
    }

    size_t numNeutMolSpec = geThermo->nSpecies();
    vector_fp dlnActCoeff_NeutralMolecule(numNeutMolSpec);
    vector_fp dX_NeutralMolecule(numNeutMolSpec);


    getNeutralMoleculeMoleGrads(DATA_PTR(dXds),DATA_PTR(dX_NeutralMolecule));

    // All mole fractions returned to normal
 
    geThermo->getdlnActCoeffds(dTds, DATA_PTR(dX_NeutralMolecule), DATA_PTR(dlnActCoeff_NeutralMolecule));

    switch (ionSolnType_) {
    case cIonSolnType_PASSTHROUGH:
      break;
    case cIonSolnType_SINGLEANION:
   
      // Do the cation list
      for (size_t k = 0; k < cationList_.size(); k++) {
	//! Get the id for the next cation
        icat = cationList_[k];
	jNeut = fm_invert_ionForNeutral[icat];
	fmij =  fm_neutralMolec_ions_[icat + jNeut * m_kk];
        dlnActCoeffds[icat] = dlnActCoeff_NeutralMolecule[jNeut]/fmij;
      }

      // Do the anion list
      icat = anionList_[0];
      jNeut = fm_invert_ionForNeutral[icat];
      dlnActCoeffds[icat]= 0.0;

      // Do the list of neutral molecules
      for (size_t k = 0; k < numPassThroughSpecies_; k++) {
	icat = passThroughList_[k];
	jNeut = fm_invert_ionForNeutral[icat];
	dlnActCoeffds[icat] = dlnActCoeff_NeutralMolecule[jNeut];
      }
      break;
 
    case cIonSolnType_SINGLECATION:
      throw CanteraError("IonsFromNeutralVPSSTP::s_update_lnActCoeffds", "Unimplemented type");
      break;
    case cIonSolnType_MULTICATIONANION:
      throw CanteraError("IonsFromNeutralVPSSTP::s_update_lnActCoeffds", "Unimplemented type");
      break;
    default:
      throw CanteraError("IonsFromNeutralVPSSTP::s_update_lnActCoeffds", "Unimplemented type");
      break;
    }

  }
  //====================================================================================================================
  // Update the temperature derivative of the ln activity coefficients
  /*
   * This function will be called to update the internally storred
   * temperature derivative of the natural logarithm of the activity coefficients
   */
  void IonsFromNeutralVPSSTP::s_update_dlnActCoeffdT() const {
    size_t icat, jNeut;
    doublereal fmij;
    /*
     * Get the activity coefficients of the neutral molecules
     */
    GibbsExcessVPSSTP *geThermo = dynamic_cast<GibbsExcessVPSSTP *>(neutralMoleculePhase_);
    if (!geThermo) {
      dlnActCoeffdT_Scaled_.assign(m_kk, 0.0);
      return;
    }

    geThermo->getdlnActCoeffdT(DATA_PTR(dlnActCoeffdT_NeutralMolecule_));

    switch (ionSolnType_) {
    case cIonSolnType_PASSTHROUGH:
      break;
    case cIonSolnType_SINGLEANION:
   
      // Do the cation list
      for (size_t k = 0; k < cationList_.size(); k++) {
	//! Get the id for the next cation
        icat = cationList_[k];
	jNeut = fm_invert_ionForNeutral[icat];
	fmij =  fm_neutralMolec_ions_[icat + jNeut * m_kk];
        dlnActCoeffdT_Scaled_[icat] = dlnActCoeffdT_NeutralMolecule_[jNeut]/fmij;
      }

      // Do the anion list
      icat = anionList_[0];
      jNeut = fm_invert_ionForNeutral[icat];
      dlnActCoeffdT_Scaled_[icat]= 0.0;

      // Do the list of neutral molecules
      for (size_t k = 0; k <  numPassThroughSpecies_; k++) {
	icat = passThroughList_[k];
	jNeut = fm_invert_ionForNeutral[icat];
	dlnActCoeffdT_Scaled_[icat] = dlnActCoeffdT_NeutralMolecule_[jNeut];
      }
      break;
 
    case cIonSolnType_SINGLECATION:
      throw CanteraError("IonsFromNeutralVPSSTP::s_update_lnActCoeffdT", "Unimplemented type");
      break;
    case cIonSolnType_MULTICATIONANION:
      throw CanteraError("IonsFromNeutralVPSSTP::s_update_lnActCoeffdT", "Unimplemented type");
      break;
    default:
      throw CanteraError("IonsFromNeutralVPSSTP::s_update_lnActCoeffdT", "Unimplemented type");
      break;
    }

  }
  //====================================================================================================================
  /*
   * This function will be called to update the internally storred
   * temperature derivative of the natural logarithm of the activity coefficients
   */
<<<<<<< HEAD
  void IonsFromNeutralVPSSTP::s_update_dlnActCoeff_dlnX_diag() const {
    int k, icat, jNeut;
=======
  void IonsFromNeutralVPSSTP::s_update_dlnActCoeff_dlnX() const {
    size_t icat, jNeut;
>>>>>>> 8f5c6f4d
    doublereal fmij;
    /*
     * Get the activity coefficients of the neutral molecules
     */
    GibbsExcessVPSSTP *geThermo = dynamic_cast<GibbsExcessVPSSTP *>(neutralMoleculePhase_);
    if (!geThermo) {
<<<<<<< HEAD
      fvo_zero_dbl_1(dlnActCoeffdlnX_diag_, m_kk);
=======
      dlnActCoeffdlnX_Scaled_.assign(m_kk, 0);
>>>>>>> 8f5c6f4d
      return;
    }

    geThermo->getdlnActCoeffdlnX_diag(DATA_PTR(dlnActCoeffdlnX_diag_NeutralMolecule_));

    switch (ionSolnType_) {
    case cIonSolnType_PASSTHROUGH:
      break;
    case cIonSolnType_SINGLEANION:
   
      // Do the cation list
      for (size_t k = 0; k < cationList_.size(); k++) {
	//! Get the id for the next cation
        icat = cationList_[k];
	jNeut = fm_invert_ionForNeutral[icat];
	fmij =  fm_neutralMolec_ions_[icat + jNeut * m_kk];
        dlnActCoeffdlnX_diag_[icat] = dlnActCoeffdlnX_diag_NeutralMolecule_[jNeut]/fmij;
      }

      // Do the anion list
      icat = anionList_[0];
      jNeut = fm_invert_ionForNeutral[icat];
      dlnActCoeffdlnX_diag_[icat]= 0.0;

      // Do the list of neutral molecules
      for (size_t k = 0; k <  numPassThroughSpecies_; k++) {
	icat = passThroughList_[k];
	jNeut = fm_invert_ionForNeutral[icat];
	dlnActCoeffdlnX_diag_[icat] = dlnActCoeffdlnX_diag_NeutralMolecule_[jNeut];
      }
      break;
 
    case cIonSolnType_SINGLECATION:
      throw CanteraError("IonsFromNeutralVPSSTP::s_update_lnActCoeff_dlnX_diag()", "Unimplemented type");
      break;
    case cIonSolnType_MULTICATIONANION:
      throw CanteraError("IonsFromNeutralVPSSTP::s_update_lnActCoeff_dlnX_diag()", "Unimplemented type");
      break;
    default:
      throw CanteraError("IonsFromNeutralVPSSTP::s_update_lnActCoeff_dlnX_diag()", "Unimplemented type");
      break;
    }

  }
  //====================================================================================================================
  /*
   * This function will be called to update the internally storred
   * temperature derivative of the natural logarithm of the activity coefficients
   */
<<<<<<< HEAD
  void IonsFromNeutralVPSSTP::s_update_dlnActCoeff_dlnN_diag() const {
    int k, icat, jNeut;
=======
  void IonsFromNeutralVPSSTP::s_update_dlnActCoeff_dlnN() const {
    size_t icat, jNeut;
>>>>>>> 8f5c6f4d
    doublereal fmij;
    /*
     * Get the activity coefficients of the neutral molecules
     */
    GibbsExcessVPSSTP *geThermo = dynamic_cast<GibbsExcessVPSSTP *>(neutralMoleculePhase_);
    if (!geThermo) {
<<<<<<< HEAD
      fvo_zero_dbl_1(dlnActCoeffdlnN_diag_, m_kk);
=======
      dlnActCoeffdlnN_Scaled_.assign(m_kk, 0.0);
>>>>>>> 8f5c6f4d
      return;
    }

    geThermo->getdlnActCoeffdlnN_diag(DATA_PTR(dlnActCoeffdlnN_diag_NeutralMolecule_));

    switch (ionSolnType_) {
    case cIonSolnType_PASSTHROUGH:
      break;
    case cIonSolnType_SINGLEANION:
   
      // Do the cation list
      for (size_t k = 0; k < cationList_.size(); k++) {
	//! Get the id for the next cation
        icat = cationList_[k];
	jNeut = fm_invert_ionForNeutral[icat];
	fmij =  fm_neutralMolec_ions_[icat + jNeut * m_kk];
        dlnActCoeffdlnN_diag_[icat] = dlnActCoeffdlnN_diag_NeutralMolecule_[jNeut]/fmij;
      }

      // Do the anion list
      icat = anionList_[0];
      jNeut = fm_invert_ionForNeutral[icat];
      dlnActCoeffdlnN_diag_[icat]= 0.0;

      // Do the list of neutral molecules
      for (size_t k = 0; k < numPassThroughSpecies_; k++) {
	icat = passThroughList_[k];
	jNeut = fm_invert_ionForNeutral[icat];
	dlnActCoeffdlnN_diag_[icat] = dlnActCoeffdlnN_diag_NeutralMolecule_[jNeut];
      }
      break;
 
    case cIonSolnType_SINGLECATION:
      throw CanteraError("IonsFromNeutralVPSSTP::s_update_lnActCoeff_dlnN_diag()", "Unimplemented type");
      break;
    case cIonSolnType_MULTICATIONANION:
      throw CanteraError("IonsFromNeutralVPSSTP::s_update_lnActCoeff_dlnN_diag()", "Unimplemented type");
      break;
    default:
      throw CanteraError("IonsFromNeutralVPSSTP::s_update_lnActCoeff_dlnN_diag()", "Unimplemented type");
      break;
    }

  }
  //====================================================================================================================
  // Update the derivative of the log of the activity coefficients
  //  wrt log(number of moles) - diagonal components
  /*
   * This function will be called to update the internally storred
   * derivative of the natural logarithm of the activity coefficients
   * wrt logarithm of the number of moles of given species.
   */
  void IonsFromNeutralVPSSTP::s_update_dlnActCoeff_dlnN() const {
    int k, m, kcat, kNeut, mcat, mNeut;
    doublereal fmij, mfmij;  
    dlnActCoeffdlnN_.zero();
    /*
     * Get the activity coefficients of the neutral molecules
     */
    GibbsExcessVPSSTP *geThermo = dynamic_cast<GibbsExcessVPSSTP *>(neutralMoleculePhase_);  
    if (!geThermo) {
      throw CanteraError("IonsFromNeutralVPSSTP::s_update_dlnActCoeff_dlnN()", "dynamic cast failed");
    }
    int nsp_ge = geThermo->nSpecies();
    geThermo->getdlnActCoeffdlnN(nsp_ge, &(dlnActCoeffdlnN_NeutralMolecule_(0,0)));

    switch (ionSolnType_) {
    case cIonSolnType_PASSTHROUGH:
      break;
    case cIonSolnType_SINGLEANION:
   
      // Do the cation list
      for (k = 0; k < (int) cationList_.size(); k++) {
	for (m = 0; m < (int) cationList_.size(); m++) {	  
	  kcat = cationList_[k];
	  
	  kNeut = fm_invert_ionForNeutral[kcat];
	  fmij =  fm_neutralMolec_ions_[kcat + kNeut * m_kk];
	  dlnActCoeffdlnN_diag_[kcat] = dlnActCoeffdlnN_diag_NeutralMolecule_[kNeut]/fmij;
	  
	  mcat = cationList_[m];
	  mNeut = fm_invert_ionForNeutral[mcat];
	  mfmij =  fm_neutralMolec_ions_[mcat + mNeut * m_kk];

	  dlnActCoeffdlnN_(kcat,mcat) = dlnActCoeffdlnN_NeutralMolecule_(kNeut,mNeut) * mfmij / fmij;

	}
	for (m = 0; m < numPassThroughSpecies_; m++) {
	  mcat = passThroughList_[m];
	  mNeut = fm_invert_ionForNeutral[mcat];
	  dlnActCoeffdlnN_(kcat, mcat) =  dlnActCoeffdlnN_NeutralMolecule_(kNeut, mNeut) / fmij;
	}
      }

      // Do the anion list -> anion activity coefficient is one
      kcat = anionList_[0];
      kNeut = fm_invert_ionForNeutral[kcat];
      for (k = 0; k < m_kk; k++) {
	dlnActCoeffdlnN_(kcat, k) = 0.0;
	dlnActCoeffdlnN_(k, kcat) = 0.0;
      }

      // Do the list of neutral molecules
      for (k = 0; k <  numPassThroughSpecies_; k++) {
	kcat = passThroughList_[k];
	kNeut = fm_invert_ionForNeutral[kcat];
	dlnActCoeffdlnN_diag_[kcat] = dlnActCoeffdlnN_diag_NeutralMolecule_[kNeut];

	for (m = 0; m < m_kk; m++) {
	  mcat = passThroughList_[m];
	  mNeut = fm_invert_ionForNeutral[mcat];
	  dlnActCoeffdlnN_(kcat, mcat) =  dlnActCoeffdlnN_NeutralMolecule_(kNeut, mNeut);
	}


	for (m = 0; m < (int) cationList_.size(); m++) {
	  mcat = cationList_[m];
	  mNeut = fm_invert_ionForNeutral[mcat];
	  mfmij =  fm_neutralMolec_ions_[mcat + mNeut * m_kk];
	  dlnActCoeffdlnN_(kcat, mcat) =  dlnActCoeffdlnN_NeutralMolecule_(kNeut,mNeut);
	}

      }
      break;
 
    case cIonSolnType_SINGLECATION:
      throw CanteraError("IonsFromNeutralVPSSTP::s_update_lnActCoeff_dlnN", "Unimplemented type");
      break;
    case cIonSolnType_MULTICATIONANION:
      throw CanteraError("IonsFromNeutralVPSSTP::s_update_lnActCoeff_dlnN", "Unimplemented type");
      break;
    default:
      throw CanteraError("IonsFromNeutralVPSSTP::s_update_lnActCoeff_dlnN", "Unimplemented type");
      break;
    }
  }
  //====================================================================================================================
}
//======================================================================================================================<|MERGE_RESOLUTION|>--- conflicted
+++ resolved
@@ -322,7 +322,6 @@
   /*
    * - Activities, Standard States, Activity Concentrations -----------
    */
-<<<<<<< HEAD
   //===========================================================================================================
   void IonsFromNeutralVPSSTP::getDissociationCoeffs(vector_fp& coeffs, 
 						    vector_fp& charges, std::vector<int>& neutMolIndex) const {
@@ -331,108 +330,6 @@
     neutMolIndex = fm_invert_ionForNeutral;
   }
   //===========================================================================================================
-=======
-
-  // This method returns an array of generalized concentrations
-  /*
-   * \f$ C^a_k\f$ are defined such that \f$ a_k = C^a_k /
-   * C^0_k, \f$ where \f$ C^0_k \f$ is a standard concentration
-   * defined below and \f$ a_k \f$ are activities used in the
-   * thermodynamic functions.  These activity (or generalized)
-   * concentrations are used
-   * by kinetics manager classes to compute the forward and
-   * reverse rates of elementary reactions. Note that they may
-   * or may not have units of concentration --- they might be
-   * partial pressures, mole fractions, or surface coverages,
-   * for example.
-   *
-   *  Here we define the activity concentrations as equal
-   *  to the activities, because the standard concentration is 1.
-   *
-   * @param c Output array of generalized concentrations. The
-   *           units depend upon the implementation of the
-   *           reaction rate expressions within the phase.
-   */
-  void IonsFromNeutralVPSSTP::getActivityConcentrations(doublereal* c) const {
-    getActivities(c);
-  }
-
-  void IonsFromNeutralVPSSTP::getDissociationCoeffs(vector_fp& coeffs,vector_fp& charges, std::vector<size_t>& neutMolIndex){
-    coeffs = fm_neutralMolec_ions_;
-    charges = m_speciesCharge;
-    neutMolIndex = fm_invert_ionForNeutral;
-    //for ( int k = 0; k < fm_neutralMolec_ions_[k]; k++ )
-    //  coeffs.push_back(fm_neutralMolec_ions_[k]);
-  }
- 
-  // Return the standard concentration for the kth species
-  /*
-   * The standard concentration \f$ C^0_k \f$ used to normalize
-   * the activity (i.e., generalized) concentration. In many cases, this quantity
-   * will be the same for all species in a phase - for example,
-   * for an ideal gas \f$ C^0_k = P/\hat R T \f$. For this
-   * reason, this method returns a single value, instead of an
-   * array.  However, for phases in which the standard
-   * concentration is species-specific (e.g. surface species of
-   * different sizes), this method may be called with an
-   * optional parameter indicating the species.
-   *
-   * @param k Optional parameter indicating the species. The default
-   *          is to assume this refers to species 0.
-   * @return 
-   *   Returns the standard concentration. The units are by definition
-   *   dependent on the ThermoPhase and kinetics manager representation.
-   */
-  doublereal IonsFromNeutralVPSSTP::standardConcentration(size_t k) const {
-    return 1.0;
-  }
-
-  // Natural logarithm of the standard concentration of the kth species.
-  /*
-   * @param k    index of the species (defaults to zero)
-   */
-  doublereal IonsFromNeutralVPSSTP::logStandardConc(size_t k) const {
-    return 0.0;
-  }
-
-  // Returns the units of the standard and generalized concentrations.
-  /*
-   * Note they have the same units, as their
-   * ratio is defined to be equal to the activity of the kth
-   * species in the solution, which is unitless.
-   *
-   * This routine is used in print out applications where the
-   * units are needed. Usually, MKS units are assumed throughout
-   * the program and in the XML input files.
-   *
-   * The base %ThermoPhase class assigns the default quantities
-   * of (kmol/m3) for all species.
-   * Inherited classes are responsible for overriding the default 
-   * values if necessary.
-   *
-   * @param uA Output vector containing the units
-   *  uA[0] = kmol units - default  = 1
-   *  uA[1] = m    units - default  = -nDim(), the number of spatial
-   *                                dimensions in the Phase class.
-   *  uA[2] = kg   units - default  = 0;
-   *  uA[3] = Pa(pressure) units - default = 0;
-   *  uA[4] = Temperature units - default = 0;
-   *  uA[5] = time units - default = 0
-   * @param k species index. Defaults to 0.
-   * @param sizeUA output int containing the size of the vector.
-   *        Currently, this is equal to 6.
-   */
-  void IonsFromNeutralVPSSTP::getUnitsStandardConc(double *uA, int k,
-						   int sizeUA) const {
-    uA[0] = 0;
-    uA[1] = 0;
-    uA[2] = 0;
-    uA[3] = 0;
-    uA[4] = 0;
-    uA[5] = 0;
-  }
-
->>>>>>> 8f5c6f4d
   // Get the array of non-dimensional molar-based activity coefficients at
   // the current solution temperature, pressure, and solution concentration.
   /*
@@ -640,13 +537,8 @@
     s_update_lnActCoeff();
     s_update_dlnActCoeff_dlnX_diag();
 
-<<<<<<< HEAD
-    for (int k = 0; k < m_kk; k++) {
+    for (size_t k = 0; k < m_kk; k++) {
       dlnActCoeffdlnX_diag[k] = dlnActCoeffdlnX_diag_[k];
-=======
-    for (size_t k = 0; k < m_kk; k++) {
-      dlnActCoeffdlnX[k] = dlnActCoeffdlnX_Scaled_[k];
->>>>>>> 8f5c6f4d
     }
   }  
   //====================================================================================================================
@@ -673,13 +565,8 @@
     s_update_lnActCoeff();
     s_update_dlnActCoeff_dlnN_diag();
 
-<<<<<<< HEAD
     for (int k = 0; k < m_kk; k++) {
       dlnActCoeffdlnN_diag[k] = dlnActCoeffdlnN_diag_[k];
-=======
-    for (size_t k = 0; k < m_kk; k++) {
-      dlnActCoeffdlnN[k] = dlnActCoeffdlnN_Scaled_[k];
->>>>>>> 8f5c6f4d
     }
   }
   //====================================================================================================================
@@ -905,15 +792,10 @@
    *  is followed, while the difference in charge neutrality
    *  is dumped into the anion mole number to fix the imbalance.
    */
-<<<<<<< HEAD
   void IonsFromNeutralVPSSTP::getNeutralMoleculeMoleGrads(const doublereal * const dx, doublereal * const dy) const {
     int k, icat, jNeut;
     doublereal sumCat; 
     doublereal sumAnion;
-=======
-  void IonsFromNeutralVPSSTP::getNeutralMoleculeMoleGrads(const doublereal * const dx, doublereal *dy) const {
-    size_t icat, jNeut;
->>>>>>> 8f5c6f4d
     doublereal fmij;
     vector_fp y;
     y.resize(numNeutralMoleculeSpecies_,0.0);
@@ -1218,7 +1100,7 @@
   //   been identified.
   void  IonsFromNeutralVPSSTP::initLengths() {
     m_kk = nSpecies();
-    numNeutralMoleculeSpecies_ = neutralMoleculePhase_->nSpecies();
+    numNeutralMoleculeSpecies_ =  neutralMoleculePhase_->nSpecies();
     moleFractions_.resize(m_kk);
     fm_neutralMolec_ions_.resize(numNeutralMoleculeSpecies_ * m_kk);
     fm_invert_ionForNeutral.resize(m_kk);
@@ -1489,7 +1371,6 @@
     }
 
   }
-<<<<<<< HEAD
   //====================================================================================================================
   // Get the change in activity coefficients w.r.t. change in state (temp, mole fraction, etc.) along
   // a line in parameter space or along a line in physical space
@@ -1503,29 +1384,15 @@
    */
   void IonsFromNeutralVPSSTP::getdlnActCoeffds(const doublereal dTds, const doublereal * const dXds, 
 					       doublereal *dlnActCoeffds) const {
-    int k, icat, jNeut;
-=======
-
-
-
-  // get the gradient in the activity coefficients
-
-  void IonsFromNeutralVPSSTP::getdlnActCoeff(const doublereal dT, const doublereal * const dX, doublereal *dlnActCoeff) const {
     size_t icat, jNeut;
->>>>>>> 8f5c6f4d
     doublereal fmij;
     /*
      * Get the activity coefficients of the neutral molecules
      */
     GibbsExcessVPSSTP *geThermo = dynamic_cast<GibbsExcessVPSSTP *>(neutralMoleculePhase_);
     if (!geThermo) {
-<<<<<<< HEAD
-      for ( k = 0; k < m_kk; k++ ){
+      for (size_t k = 0; k < m_kk; k++ ){
 	dlnActCoeffds[k] = dXds[k] / moleFractions_[k];
-=======
-      for (size_t k = 0; k < m_kk; k++) {
-	dlnActCoeff[k] = dX[k]/moleFractions_[k];
->>>>>>> 8f5c6f4d
       }
       return;
     }
@@ -1644,24 +1511,15 @@
    * This function will be called to update the internally storred
    * temperature derivative of the natural logarithm of the activity coefficients
    */
-<<<<<<< HEAD
   void IonsFromNeutralVPSSTP::s_update_dlnActCoeff_dlnX_diag() const {
-    int k, icat, jNeut;
-=======
-  void IonsFromNeutralVPSSTP::s_update_dlnActCoeff_dlnX() const {
     size_t icat, jNeut;
->>>>>>> 8f5c6f4d
     doublereal fmij;
     /*
      * Get the activity coefficients of the neutral molecules
      */
     GibbsExcessVPSSTP *geThermo = dynamic_cast<GibbsExcessVPSSTP *>(neutralMoleculePhase_);
     if (!geThermo) {
-<<<<<<< HEAD
       fvo_zero_dbl_1(dlnActCoeffdlnX_diag_, m_kk);
-=======
-      dlnActCoeffdlnX_Scaled_.assign(m_kk, 0);
->>>>>>> 8f5c6f4d
       return;
     }
 
@@ -1711,24 +1569,15 @@
    * This function will be called to update the internally storred
    * temperature derivative of the natural logarithm of the activity coefficients
    */
-<<<<<<< HEAD
   void IonsFromNeutralVPSSTP::s_update_dlnActCoeff_dlnN_diag() const {
-    int k, icat, jNeut;
-=======
-  void IonsFromNeutralVPSSTP::s_update_dlnActCoeff_dlnN() const {
     size_t icat, jNeut;
->>>>>>> 8f5c6f4d
     doublereal fmij;
     /*
      * Get the activity coefficients of the neutral molecules
      */
     GibbsExcessVPSSTP *geThermo = dynamic_cast<GibbsExcessVPSSTP *>(neutralMoleculePhase_);
     if (!geThermo) {
-<<<<<<< HEAD
       fvo_zero_dbl_1(dlnActCoeffdlnN_diag_, m_kk);
-=======
-      dlnActCoeffdlnN_Scaled_.assign(m_kk, 0.0);
->>>>>>> 8f5c6f4d
       return;
     }
 
