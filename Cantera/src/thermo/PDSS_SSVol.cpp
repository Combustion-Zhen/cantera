/**
 * @file PDSS_SSVol.cpp
 * Implementation of a pressure dependent standard state 
 * virtual function.
 */
/*
 * Copywrite (2006) Sandia Corporation. Under the terms of
 * Contract DE-AC04-94AL85000 with Sandia Corporation, the
 * U.S. Government retains certain rights in this software.
 */
#include "ct_defs.h"
#include "xml.h"
#include "ctml.h"
#include "PDSS_SSVol.h"
#include "ThermoFactory.h"

#include "VPStandardStateTP.h"

using namespace std;

namespace Cantera {
  /**
   * Basic list of constructors and duplicators
   */

  PDSS_SSVol::PDSS_SSVol(VPStandardStateTP *tp, size_t spindex) :
    PDSS(tp, spindex), 
    volumeModel_(cSSVOLUME_CONSTANT),
    m_constMolarVolume(-1.0)
  {
    m_pdssType = cPDSS_SSVOL;
    TCoeff_[0] = 0.0;
    TCoeff_[1] = 0.0;
    TCoeff_[2] = 0.0;
  }


  PDSS_SSVol::PDSS_SSVol(VPStandardStateTP *tp,
                         size_t spindex, std::string inputFile, std::string id) :
    PDSS(tp, spindex),
    volumeModel_(cSSVOLUME_CONSTANT),
    m_constMolarVolume(-1.0)
  {
  
    m_pdssType = cPDSS_SSVOL;
    constructPDSSFile(tp, spindex, inputFile, id);
  }

  PDSS_SSVol::PDSS_SSVol(VPStandardStateTP *tp, size_t spindex,
			 const XML_Node& speciesNode, 
			 const XML_Node& phaseRoot, 
			 bool spInstalled) :
    PDSS(tp, spindex),
    volumeModel_(cSSVOLUME_CONSTANT),
    m_constMolarVolume(-1.0)
  {
    m_pdssType = cPDSS_SSVOL;
    constructPDSSXML(tp, spindex, speciesNode,  phaseRoot, spInstalled) ;
  }


  PDSS_SSVol::PDSS_SSVol(const PDSS_SSVol &b) :
    PDSS(b),
    volumeModel_(cSSVOLUME_CONSTANT),
    m_constMolarVolume(-1.0)
  {
    /*
     * Use the assignment operator to do the brunt
     * of the work for the copy construtor.
     */
    *this = b;
  }

  /*
   * Assignment operator
   */
  PDSS_SSVol& PDSS_SSVol::operator=(const PDSS_SSVol&b) {
    if (&b == this) return *this;
    PDSS::operator=(b);
    volumeModel_ = b.volumeModel_;
    m_constMolarVolume = b.m_constMolarVolume;
    TCoeff_ = b.TCoeff_;
    return *this;
  }

  PDSS_SSVol::~PDSS_SSVol() { 
  }
  
  //! Duplicator
  PDSS* PDSS_SSVol::duplMyselfAsPDSS() const {
    PDSS_SSVol * idg = new PDSS_SSVol(*this);
    return (PDSS *) idg;
  }

  /*
   * constructPDSSXML:
   *
   * Initialization of a PDSS_SSVol object using an
   * xml file.
   *
   * This routine is a precursor to initThermo(XML_Node*)
   * routine, which does most of the work.
   *
   * @param infile XML file containing the description of the
   *        phase
   *
   * @param id  Optional parameter identifying the name of the
   *            phase. If none is given, the first XML
   *            phase element will be used.
   */
  void PDSS_SSVol::constructPDSSXML(VPStandardStateTP *tp, size_t spindex,
				       const XML_Node& speciesNode, 
				       const XML_Node& phaseNode, bool spInstalled) {
    PDSS::initThermo();
    SpeciesThermo &sp = m_tp->speciesThermo();
    m_p0 = sp.refPressure(m_spindex);

    if (!spInstalled) {
      throw CanteraError("PDSS_SSVol::constructPDSSXML", "spInstalled false not handled");
    }

    const XML_Node *ss = speciesNode.findByName("standardState");
    if (!ss) {
      throw CanteraError("PDSS_SSVol::constructPDSSXML",
			 "no standardState Node for species " + speciesNode.name());
    }
    std::string model = (*ss)["model"];
    if (model == "constant_incompressible" || model == "constant") {
      volumeModel_ = cSSVOLUME_CONSTANT; 
      m_constMolarVolume = ctml::getFloat(*ss, "molarVolume", "toSI");
    } else if (model == "temperature_polynomial") {
      volumeModel_ = cSSVOLUME_TPOLY;
<<<<<<< HEAD
      int num = ctml::getFloatArray(*ss, TCoeff_, true, "toSI", "volumeTemperaturePolynomial");
=======
      size_t num = getFloatArray(*ss, TCoeff_, true, "toSI", "volumeTemperaturePolynomial");
>>>>>>> 8f5c6f4d
      if (num != 4) {
	throw CanteraError("PDSS_SSVol::constructPDSSXML",
			   " Didn't get 4 density polynomial numbers for species " + speciesNode.name());
      }
    } else if (model == "density_temperature_polynomial") {
      volumeModel_ = cSSVOLUME_DENSITY_TPOLY;
<<<<<<< HEAD
      int num = ctml::getFloatArray(*ss, TCoeff_, true, "toSI", "densityTemperaturePolynomial");
=======
      size_t num = getFloatArray(*ss, TCoeff_, true, "toSI", "densityTemperaturePolynomial");
>>>>>>> 8f5c6f4d
      if (num != 4) {
	throw CanteraError("PDSS_SSVol::constructPDSSXML",
			   " Didn't get 4 density polynomial numbers for species " + speciesNode.name());
      }
    } else {
      throw CanteraError("PDSS_SSVol::constructPDSSXML",
			 "standardState model for species isn't constant_incompressible: " + speciesNode.name());
    }
    std::string id = "";
 
  }

   
  /*
   * constructPDSSFile():
   *
   * Initialization of a PDSS_SSVol object using an
   * xml file.
   *
   * This routine is a precursor to initThermo(XML_Node*)
   * routine, which does most of the work.
   *
   * @param infile XML file containing the description of the
   *        phase
   *
   * @param id  Optional parameter identifying the name of the
   *            phase. If none is given, the first XML
   *            phase element will be used.
   */
  void PDSS_SSVol::constructPDSSFile(VPStandardStateTP *tp, size_t spindex,
					std::string inputFile, std::string id) {

    if (inputFile.size() == 0) {
      throw CanteraError("PDSS_SSVol::initThermo",
			 "input file is null");
    }
    std::string path = findInputFile(inputFile);
    ifstream fin(path.c_str());
    if (!fin) {
      throw CanteraError("PDSS_SSVol::initThermo","could not open "
			 +path+" for reading.");
    }
    /*
     * The phase object automatically constructs an XML object.
     * Use this object to store information.
     */

    XML_Node *fxml = new XML_Node();
    fxml->build(fin);
    XML_Node *fxml_phase = findXMLPhase(fxml, id);
    if (!fxml_phase) {
      throw CanteraError("PDSS_SSVol::initThermo",
			 "ERROR: Can not find phase named " +
			 id + " in file named " + inputFile);
    }

    XML_Node& speciesList = fxml_phase->child("speciesArray");
    XML_Node* speciesDB = get_XML_NameID("speciesData", speciesList["datasrc"],
					 &(fxml_phase->root()));
    const vector<string>&sss = tp->speciesNames();
    const XML_Node* s =  speciesDB->findByAttr("name", sss[spindex]);

    constructPDSSXML(tp, spindex, *s, *fxml_phase, true);
    delete fxml;
  }

  void PDSS_SSVol::initThermoXML(const XML_Node& phaseNode, std::string& id) {
    PDSS::initThermoXML(phaseNode, id);
    m_minTemp = m_spthermo->minTemp(m_spindex);
    m_maxTemp = m_spthermo->maxTemp(m_spindex);
    m_p0 = m_spthermo->refPressure(m_spindex);
    m_mw = m_tp->molecularWeight(m_spindex);
  }

  void PDSS_SSVol::initThermo() {
    PDSS::initThermo();
    SpeciesThermo &sp = m_tp->speciesThermo();
    m_p0 = sp.refPressure(m_spindex);
    m_V0_ptr[m_spindex] = m_constMolarVolume;
    m_Vss_ptr[m_spindex] = m_constMolarVolume;
  }

  doublereal 
  PDSS_SSVol::enthalpy_mole() const {
    doublereal val = enthalpy_RT();
    doublereal RT = GasConstant * m_temp;
    return (val * RT);
  }

  doublereal 
  PDSS_SSVol::enthalpy_RT() const {
    doublereal val = m_hss_RT_ptr[m_spindex];
    return (val);
  }

  doublereal 
  PDSS_SSVol::intEnergy_mole() const {
    doublereal pVRT = (m_pres * m_Vss_ptr[m_spindex]) / (GasConstant * m_temp);
    doublereal val = m_h0_RT_ptr[m_spindex] - pVRT;
    doublereal RT = GasConstant * m_temp;
    return (val * RT);
  }


  doublereal
  PDSS_SSVol::entropy_mole() const {
    doublereal val = entropy_R();
    return (val * GasConstant);
  }

  doublereal
  PDSS_SSVol::entropy_R() const {
    doublereal val = m_sss_R_ptr[m_spindex];
    return (val);
  }

  /**
   * Calculate the Gibbs free energy in mks units of
   * J kmol-1 K-1.
   */
  doublereal
  PDSS_SSVol::gibbs_mole() const {
    doublereal val = gibbs_RT();
    doublereal RT = GasConstant * m_temp;
    return (val * RT);
  }

  doublereal
  PDSS_SSVol::gibbs_RT() const {
    doublereal val = m_gss_RT_ptr[m_spindex];
    return (val);
  }

  doublereal 
  PDSS_SSVol::cp_mole() const {
    doublereal val = m_cpss_R_ptr[m_spindex];
    return (val * GasConstant);
  }

  doublereal 
  PDSS_SSVol::cp_R() const {
    doublereal val = m_cpss_R_ptr[m_spindex];
    return (val);
  }

  doublereal 
  PDSS_SSVol::cv_mole() const {
    doublereal val = (cp_mole() -  m_V0_ptr[m_spindex]);
    return (val);
  }

  doublereal 
  PDSS_SSVol::molarVolume() const {
    doublereal val = m_Vss_ptr[m_spindex];
    return (val);
  }

  doublereal 
  PDSS_SSVol::density() const {
    doublereal val = m_Vss_ptr[m_spindex];
    return (m_mw/val);
  }

  doublereal
  PDSS_SSVol::gibbs_RT_ref() const {
    doublereal val = m_g0_RT_ptr[m_spindex];
    return (val);
  }

  doublereal PDSS_SSVol::enthalpy_RT_ref() const {
    doublereal val = m_h0_RT_ptr[m_spindex];
    return (val);
  }

  doublereal PDSS_SSVol::entropy_R_ref() const {
    doublereal val = m_s0_R_ptr[m_spindex];
    return (val);
  }

  doublereal PDSS_SSVol::cp_R_ref() const {
    doublereal val = m_cp0_R_ptr[m_spindex];
    return (val);
  }

  doublereal PDSS_SSVol::molarVolume_ref() const {
    doublereal val = m_V0_ptr[m_spindex];
    return (val);
  }

  void PDSS_SSVol::calcMolarVolume() const {
    if (volumeModel_ == cSSVOLUME_CONSTANT ) {
      m_Vss_ptr[m_spindex] = m_constMolarVolume;
    } else if (volumeModel_ == cSSVOLUME_TPOLY) {
      m_Vss_ptr[m_spindex] = TCoeff_[0] + m_temp * (TCoeff_[1] + m_temp * (TCoeff_[2] + m_temp * TCoeff_[3]));
      dVdT_   = TCoeff_[1] + 2.0 * m_temp * TCoeff_[2] + 3.0 * m_temp * m_temp * TCoeff_[3];
      d2VdT2_ =  2.0 * TCoeff_[2] + 6.0 * m_temp * TCoeff_[3];
    } else  if (volumeModel_ == cSSVOLUME_DENSITY_TPOLY) {
      doublereal dens =  TCoeff_[0] + m_temp * (TCoeff_[1] + m_temp * (TCoeff_[2] + m_temp * TCoeff_[3]));
      m_Vss_ptr[m_spindex] = m_mw / dens;
      doublereal dens2 = dens * dens;
      doublereal ddensdT =  TCoeff_[1] + 2.0 * m_temp * TCoeff_[2] + 3.0 * m_temp * m_temp * TCoeff_[3];
      doublereal d2densdT2 = 2.0 * TCoeff_[2] + 6.0 * m_temp * TCoeff_[3];
      dVdT_   = - m_mw / (dens2) * (ddensdT);
      d2VdT2_ = 2.0 * m_mw / (dens2 * dens) * ddensdT * ddensdT - m_mw / dens2 * d2densdT2; 
    } else {
      throw CanteraError("PDSS_SSVol::calcMolarVolume", "unimplemented");
    }
  }
 

  /// critical temperature 
  doublereal PDSS_SSVol::critTemperature() const { 
    throw CanteraError("PDSS_SSVol::critTemperature()", "unimplemented");
    return (0.0);
  }
        
  /// critical pressure
  doublereal PDSS_SSVol::critPressure() const {
    throw CanteraError("PDSS_SSVol::critPressure()", "unimplemented");
    return (0.0);
  }
        
  /// critical density
  doublereal PDSS_SSVol::critDensity() const {
    throw CanteraError("PDSS_SSVol::critDensity()", "unimplemented");
    return (0.0);
  }



  void PDSS_SSVol::setPressure(doublereal p) {
    m_pres = p;
    doublereal deltaP = m_pres - m_p0;
    if (fabs(deltaP) < 1.0E-10) {
      m_hss_RT_ptr[m_spindex] = m_h0_RT_ptr[m_spindex];
      m_sss_R_ptr[m_spindex] = m_s0_R_ptr[m_spindex];
      m_gss_RT_ptr[m_spindex] = m_hss_RT_ptr[m_spindex] - m_sss_R_ptr[m_spindex];
      m_cpss_R_ptr[m_spindex] = m_cp0_R_ptr[m_spindex];
    } else {
      doublereal del_pRT = deltaP / (GasConstant * m_temp);
      doublereal sV_term =  - deltaP / (GasConstant) * dVdT_;
      m_hss_RT_ptr[m_spindex] = m_h0_RT_ptr[m_spindex] + sV_term + del_pRT * (m_Vss_ptr[m_spindex]);
      m_sss_R_ptr[m_spindex] = m_s0_R_ptr[m_spindex] + sV_term;
      m_gss_RT_ptr[m_spindex] = m_hss_RT_ptr[m_spindex] - m_sss_R_ptr[m_spindex];
      m_cpss_R_ptr[m_spindex] = m_cp0_R_ptr[m_spindex] - m_temp * deltaP * d2VdT2_;
    }
  }    

  void PDSS_SSVol::setTemperature(doublereal temp) {
    m_temp = temp;
    m_spthermo->update_one(m_spindex, temp, m_cp0_R_ptr, m_h0_RT_ptr, m_s0_R_ptr);
    calcMolarVolume();
    m_g0_RT_ptr[m_spindex] =  m_h0_RT_ptr[m_spindex] -  m_s0_R_ptr[m_spindex];
    doublereal deltaP = m_pres - m_p0;
    if (fabs(deltaP) < 1.0E-10) {
      m_hss_RT_ptr[m_spindex] = m_h0_RT_ptr[m_spindex];
      m_sss_R_ptr[m_spindex] = m_s0_R_ptr[m_spindex];
      m_gss_RT_ptr[m_spindex] = m_hss_RT_ptr[m_spindex] - m_sss_R_ptr[m_spindex];
      m_cpss_R_ptr[m_spindex] = m_cp0_R_ptr[m_spindex];
    } else {
      doublereal del_pRT = deltaP / (GasConstant * m_temp);
      doublereal sV_term =  - deltaP / (GasConstant) * dVdT_;
      m_hss_RT_ptr[m_spindex] = m_h0_RT_ptr[m_spindex] + sV_term + del_pRT * (m_Vss_ptr[m_spindex]);
      m_sss_R_ptr[m_spindex] = m_s0_R_ptr[m_spindex] + sV_term;
      m_gss_RT_ptr[m_spindex] = m_hss_RT_ptr[m_spindex] - m_sss_R_ptr[m_spindex];
      m_cpss_R_ptr[m_spindex] = m_cp0_R_ptr[m_spindex] - m_temp * deltaP * d2VdT2_;
    }    
  }


  void PDSS_SSVol::setState_TP(doublereal temp, doublereal pres) {
    m_pres = pres;
    setTemperature(temp);
  }


  void PDSS_SSVol::setState_TR(doublereal temp, doublereal rho) {
    doublereal rhoStored = m_mw / m_constMolarVolume;
    if (fabs(rhoStored - rho) / (rhoStored + rho) > 1.0E-4) {
      throw CanteraError("PDSS_SSVol::setState_TR",
			 "Inconsistent supplied rho");
    }
    setTemperature(temp);
  }

  /// saturation pressure
  doublereal PDSS_SSVol::satPressure(doublereal t){
    return (1.0E-200);
  }
 
}<|MERGE_RESOLUTION|>--- conflicted
+++ resolved
@@ -130,22 +130,14 @@
       m_constMolarVolume = ctml::getFloat(*ss, "molarVolume", "toSI");
     } else if (model == "temperature_polynomial") {
       volumeModel_ = cSSVOLUME_TPOLY;
-<<<<<<< HEAD
-      int num = ctml::getFloatArray(*ss, TCoeff_, true, "toSI", "volumeTemperaturePolynomial");
-=======
-      size_t num = getFloatArray(*ss, TCoeff_, true, "toSI", "volumeTemperaturePolynomial");
->>>>>>> 8f5c6f4d
+      size_t num = ctml::getFloatArray(*ss, TCoeff_, true, "toSI", "volumeTemperaturePolynomial");
       if (num != 4) {
 	throw CanteraError("PDSS_SSVol::constructPDSSXML",
 			   " Didn't get 4 density polynomial numbers for species " + speciesNode.name());
       }
     } else if (model == "density_temperature_polynomial") {
       volumeModel_ = cSSVOLUME_DENSITY_TPOLY;
-<<<<<<< HEAD
-      int num = ctml::getFloatArray(*ss, TCoeff_, true, "toSI", "densityTemperaturePolynomial");
-=======
-      size_t num = getFloatArray(*ss, TCoeff_, true, "toSI", "densityTemperaturePolynomial");
->>>>>>> 8f5c6f4d
+      size_t num = ctml::getFloatArray(*ss, TCoeff_, true, "toSI", "densityTemperaturePolynomial");
       if (num != 4) {
 	throw CanteraError("PDSS_SSVol::constructPDSSXML",
 			   " Didn't get 4 density polynomial numbers for species " + speciesNode.name());
