/**
 *  @file MultiTransport.cpp
 *  Implementation file for class MultiTransport
<<<<<<< HEAD
 */
/*
 *
 *  $Author$
 *  $Date$
 *  $Revision$
 *
=======
 *
 * @ingroup transportProps
 */
/*
>>>>>>> 8f5c6f4d
 *  Copyright 2001 California Institute of Technology
 *  See file License.txt for licensing information
 */

#include "ThermoPhase.h"

#include "MultiTransport.h"
#include "ctlapack.h"

#include "DenseMatrix.h"
#include "utilities.h"
#include "utilities.h"
#include "L_matrix.h"
#include "TransportParams.h"
#include "IdealGasPhase.h"

#include "TransportFactory.h"

#include <iostream>
using namespace std;

/** 
 * Mole fractions below MIN_X will be set to MIN_X when computing
 * transport properties.
 */

#define MIN_X 1.e-20


namespace Cantera {


  /////////////////////////// constants //////////////////////////

  //    const doublereal ThreeSixteenths = 3.0/16.0;



  ///////////////////// helper functions /////////////////////////


  /**
   *  @internal
   *
   *  The Parker temperature correction to the rotational collision
   *  number. 
   *
   *  @param tr Reduced temperature \f$ \epsilon/kT \f$
   *  @param sqtr square root of tr.
   */
  inline doublereal Frot(doublereal tr, doublereal sqtr) {
    const doublereal c1 = 0.5*SqrtPi*Pi;
    const doublereal c2 = 0.25*Pi*Pi + 2.0;
    const doublereal c3 = SqrtPi*Pi;
    return 1.0 + c1*sqtr + c2*tr + c3*sqtr*tr;
  }


  /**
   * This method is used by GMRES to multiply the L matrix by a
   * vector b.  The L matrix has a 3x3 block structure, where each
   * block is a K x K matrix.  The elements of the upper-right and
   * lower-left blocks are all zero.  This method is defined so
   * that the multiplication only involves the seven non-zero
   * blocks.
   */
  void L_Matrix::mult(const doublereal* b, doublereal* prod) const {
    integer n = static_cast<int>(nRows())/3;
    integer n2 = 2*n;
    integer n3 = 3*n;
    ct_dgemv(ctlapack::ColMajor, ctlapack::NoTranspose, n, n2, 1.0, 
	     DATA_PTR(data()), static_cast<int>(nRows()), b, 1, 0.0, prod, 1);
    ct_dgemv(ctlapack::ColMajor, ctlapack::NoTranspose, n, n3, 1.0, 
	     DATA_PTR(data()) + n, static_cast<int>(nRows()), 
	     b, 1, 0.0, prod+n, 1);
    ct_dgemv(ctlapack::ColMajor, ctlapack::NoTranspose, n, n, 1.0, 
	     DATA_PTR(data()) + n*n3 + n2, static_cast<int>(nRows()), 
	     b + n, 1, 0.0, prod+n2, 1);
    for (int i = 0; i < n; i++)
      prod[i + n2] += b[i + n2] * value(i + n2, i + n2);
  }

  //////////////////// class MultiTransport methods //////////////


  MultiTransport::MultiTransport(thermo_t* thermo) 
    : Transport(thermo),
      m_temp(-1.0)
  {
  }


  MultiTransport::~MultiTransport() {

  }
  //====================================================================================================================
  bool MultiTransport::initGas(GasTransportParams& tr) {

    // constant mixture attributes
    //m_phase = tr.mix;
    m_thermo = tr.thermo;
    m_nsp   = m_thermo->nSpecies();
    m_tmin  = m_thermo->minTemp();
    m_tmax  = m_thermo->maxTemp();

    // make a local copy of the molecular weights
    m_mw.resize(m_nsp);
    copy(m_thermo->molecularWeights().begin(), 
	 m_thermo->molecularWeights().end(), m_mw.begin());

    // copy polynomials and parameters into local storage
    m_poly       = tr.poly;
    m_visccoeffs = tr.visccoeffs;
    m_diffcoeffs = tr.diffcoeffs;
    m_astar_poly = tr.astar_poly;
    m_bstar_poly = tr.bstar_poly;
    m_cstar_poly = tr.cstar_poly;
    m_om22_poly  = tr.omega22_poly;
    m_zrot       = tr.zrot;
    m_crot       = tr.crot;
    m_epsilon    = tr.epsilon;
    m_mode       = tr.mode_;
    m_diam       = tr.diam;
    m_eps        = tr.eps;
    m_alpha      = tr.alpha;
    m_dipoleDiag.resize(m_nsp);
    int i;
    for (i = 0; i < m_nsp; i++) {
      m_dipoleDiag[i] = tr.dipole(i,i);
    }

    // the L matrix
    m_Lmatrix.resize(3*m_nsp, 3*m_nsp);
    m_a.resize(3*m_nsp, 1.0);
    m_b.resize(3*m_nsp, 0.0);
    m_aa.resize(m_nsp, m_nsp, 0.0);

    m_frot_298.resize(m_nsp);
    m_rotrelax.resize(m_nsp);

    m_phi.resize(m_nsp, m_nsp, 0.0);
    m_wratjk.resize(m_nsp, m_nsp, 0.0);
    m_wratkj1.resize(m_nsp, m_nsp, 0.0);
    int j, k;
    for (j = 0; j < m_nsp; j++) 
      for (k = j; k < m_nsp; k++) {
	m_wratjk(j,k) = sqrt(m_mw[j]/m_mw[k]);
	m_wratjk(k,j) = sqrt(m_wratjk(j,k));
	m_wratkj1(j,k) = sqrt(1.0 + m_mw[k]/m_mw[j]);
      }

    m_cinternal.resize(m_nsp);

    m_polytempvec.resize(5);
    m_visc.resize(m_nsp);
    m_sqvisc.resize(m_nsp);
    m_bdiff.resize(m_nsp, m_nsp);

<<<<<<< HEAD
    //m_poly.resize(m_nsp);
    m_om22.resize(m_nsp, m_nsp);
    m_astar.resize(m_nsp, m_nsp);
    m_bstar.resize(m_nsp, m_nsp);
    m_cstar.resize(m_nsp, m_nsp);

    m_molefracs.resize(m_nsp);

    // set flags all false
    m_visc_ok = false;
    m_spvisc_ok = false;
    m_diff_ok = false;
    m_abc_ok = false;
    m_l0000_ok = false;
    m_lmatrix_soln_ok = false;

    m_diff_tlast = 0.0;
    m_spvisc_tlast = 0.0;
    m_visc_tlast = 0.0;
    m_thermal_tlast = 0.0;

    // use LU decomposition by default
    m_gmres = false;
 
    // default GMRES parameters
    m_mgmres = 100;
    m_eps_gmres = 1.e-4;

    // some work space
    m_spwork.resize(m_nsp);
    m_spwork1.resize(m_nsp);
    m_spwork2.resize(m_nsp);
    m_spwork3.resize(m_nsp);


    // precompute and store log(epsilon_ij/k_B)
    m_log_eps_k.resize(m_nsp, m_nsp);
    //        int j;
    for (i = 0; i < m_nsp; i++) {
      for (j = i; j < m_nsp; j++) {
	m_log_eps_k(i,j) = log(tr.epsilon(i,j)/Boltzmann);
	m_log_eps_k(j,i) = m_log_eps_k(i,j);
      }
    }


    // precompute and store constant parts of the Parker rotational
    // collision number temperature correction
    const doublereal sq298 = sqrt(298.0);
    const doublereal kb298 = Boltzmann * 298.0;
    m_sqrt_eps_k.resize(m_nsp);
    //int k;
    for (k = 0; k < m_nsp; k++) {
      m_sqrt_eps_k[k] = sqrt(tr.eps[k]/Boltzmann); 
      m_frot_298[k] = Frot( tr.eps[k]/kb298, 
			    m_sqrt_eps_k[k]/sq298);
=======
    bool MultiTransport::initGas( GasTransportParams& tr ) {

        // constant mixture attributes
        //m_phase = tr.mix;
        m_thermo = tr.thermo;
        m_nsp   = m_thermo->nSpecies();
        m_tmin  = m_thermo->minTemp();
        m_tmax  = m_thermo->maxTemp();

        // make a local copy of the molecular weights
        m_mw.resize(m_nsp);
        copy(m_thermo->molecularWeights().begin(), 
            m_thermo->molecularWeights().end(), m_mw.begin());

        // copy polynomials and parameters into local storage
        m_poly       = tr.poly;
        m_visccoeffs = tr.visccoeffs;
        m_diffcoeffs = tr.diffcoeffs;
        m_astar_poly = tr.astar_poly;
        m_bstar_poly = tr.bstar_poly;
        m_cstar_poly = tr.cstar_poly;
        m_om22_poly  = tr.omega22_poly;
        m_zrot       = tr.zrot;
        m_crot       = tr.crot;
        m_epsilon    = tr.epsilon;
        m_mode       = tr.mode_;
        m_diam       = tr.diam;
        m_eps        = tr.eps;
	m_alpha      = tr.alpha;
	m_dipoleDiag.resize(m_nsp);
        for (size_t i = 0; i < m_nsp; i++) {
	  m_dipoleDiag[i] = tr.dipole(i,i);
	}

        // the L matrix
        m_Lmatrix.resize(3*m_nsp, 3*m_nsp);
        m_a.resize(3*m_nsp, 1.0);
        m_b.resize(3*m_nsp, 0.0);
        m_aa.resize(m_nsp, m_nsp, 0.0);

        m_frot_298.resize(m_nsp);
        m_rotrelax.resize(m_nsp);

        m_phi.resize(m_nsp, m_nsp, 0.0);
        m_wratjk.resize(m_nsp, m_nsp, 0.0);
        m_wratkj1.resize(m_nsp, m_nsp, 0.0);
        for (size_t j = 0; j < m_nsp; j++)
            for (size_t k = j; k < m_nsp; k++) {
                m_wratjk(j,k) = sqrt(m_mw[j]/m_mw[k]);
                m_wratjk(k,j) = sqrt(m_wratjk(j,k));
                m_wratkj1(j,k) = sqrt(1.0 + m_mw[k]/m_mw[j]);
            }

        m_cinternal.resize(m_nsp);

        m_polytempvec.resize(5);
        m_visc.resize(m_nsp);
        m_sqvisc.resize(m_nsp);
        m_bdiff.resize(m_nsp, m_nsp);

        //m_poly.resize(m_nsp);
        m_om22.resize(m_nsp, m_nsp);
        m_astar.resize(m_nsp, m_nsp);
        m_bstar.resize(m_nsp, m_nsp);
        m_cstar.resize(m_nsp, m_nsp);

        m_molefracs.resize(m_nsp);

        // set flags all false
        m_visc_ok = false;
        m_spvisc_ok = false;
        m_diff_ok = false;
        m_abc_ok = false;
        m_l0000_ok = false;
        m_lmatrix_soln_ok = false;

        m_diff_tlast = 0.0;
        m_spvisc_tlast = 0.0;
        m_visc_tlast = 0.0;
        m_thermal_tlast = 0.0;

        // use LU decomposition by default
        m_gmres = false;
 
        // default GMRES parameters
        m_mgmres = 100;
        m_eps_gmres = 1.e-4;

        // some work space
        m_spwork.resize(m_nsp);
        m_spwork1.resize(m_nsp);
        m_spwork2.resize(m_nsp);
        m_spwork3.resize(m_nsp);


        // precompute and store log(epsilon_ij/k_B)
        m_log_eps_k.resize(m_nsp, m_nsp);
        //        int j;
        for (size_t i = 0; i < m_nsp; i++) {
            for (size_t j = i; j < m_nsp; j++) {
                m_log_eps_k(i,j) = log(tr.epsilon(i,j)/Boltzmann);
                m_log_eps_k(j,i) = m_log_eps_k(i,j);
            }
        }


        // precompute and store constant parts of the Parker rotational
        // collision number temperature correction
        const doublereal sq298 = sqrt(298.0);
        const doublereal kb298 = Boltzmann * 298.0;
        m_sqrt_eps_k.resize(m_nsp);
        for (size_t k = 0; k < m_nsp; k++) {
            m_sqrt_eps_k[k] = sqrt(tr.eps[k]/Boltzmann); 
            m_frot_298[k] = Frot( tr.eps[k]/kb298, 
                m_sqrt_eps_k[k]/sq298);
        }

//         // install updaters
//         m_update_transport_T = m_thermo->installUpdater_T(
//             new UpdateTransport_T<MultiTransport>(*this));
//         m_update_transport_C = m_thermo->installUpdater_C(
//             new UpdateTransport_C<MultiTransport>(*this));
//         m_update_spvisc_T = m_thermo->installUpdater_T(
//             new UpdateSpeciesVisc<MultiTransport>(*this));
//         m_update_visc_T = m_thermo->installUpdater_T(
//             new UpdateVisc_T<MultiTransport>(*this));
//         m_update_diff_T = m_thermo->installUpdater_T(
//             new UpdateDiff_T<MultiTransport>(*this));
//         m_update_thermal_T = m_thermo->installUpdater_T(
//             new UpdateThermal_T<MultiTransport>(*this));

        return true;
>>>>>>> 8f5c6f4d
    }

    //         // install updaters
    //         m_update_transport_T = m_thermo->installUpdater_T(
    //             new UpdateTransport_T<MultiTransport>(*this));
    //         m_update_transport_C = m_thermo->installUpdater_C(
    //             new UpdateTransport_C<MultiTransport>(*this));
    //         m_update_spvisc_T = m_thermo->installUpdater_T(
    //             new UpdateSpeciesVisc<MultiTransport>(*this));
    //         m_update_visc_T = m_thermo->installUpdater_T(
    //             new UpdateVisc_T<MultiTransport>(*this));
    //         m_update_diff_T = m_thermo->installUpdater_T(
    //             new UpdateDiff_T<MultiTransport>(*this));
    //         m_update_thermal_T = m_thermo->installUpdater_T(
    //             new UpdateThermal_T<MultiTransport>(*this));

    return true;
  }


  /******************  viscosity ******************************/

<<<<<<< HEAD
  doublereal MultiTransport::viscosity() {
    doublereal vismix = 0.0, denom;
    int k, j;
=======
    doublereal MultiTransport::viscosity() {
        doublereal vismix = 0.0, denom;
>>>>>>> 8f5c6f4d

    // update m_visc if necessary
    updateViscosity_T();

    // update the mole fractions
    updateTransport_C();

<<<<<<< HEAD
    for (k = 0; k < m_nsp; k++) {
      denom = 0.0;
      for (j = 0; j < m_nsp; j++) {
	denom += m_phi(k,j) * m_molefracs[j];
      }
      vismix += m_molefracs[k] * m_visc[k]/denom;
=======
        for (size_t k = 0; k < m_nsp; k++) {
            denom = 0.0;
            for (size_t j = 0; j < m_nsp; j++) {
                denom += m_phi(k,j) * m_molefracs[j];
            }
            vismix += m_molefracs[k] * m_visc[k]/denom;
        }
        return vismix;
>>>>>>> 8f5c6f4d
    }
    return vismix;
  }

 //====================================================================================================================

  /******************* binary diffusion coefficients **************/

  void MultiTransport::getBinaryDiffCoeffs(int ld, doublereal* d) {
    int i,j;

<<<<<<< HEAD
    // if necessary, evaluate the binary diffusion coefficents
    // from the polynomial fits
    updateDiff_T();

    doublereal p = pressure_ig();
    doublereal rp = 1.0/p;    
    for (i = 0; i < m_nsp; i++) 
      for (j = 0; j < m_nsp; j++) {
	d[ld*j + i] = rp * m_bdiff(i,j);
      }
  }

=======
    void MultiTransport::getBinaryDiffCoeffs(size_t ld, doublereal* d) {
        // if necessary, evaluate the binary diffusion coefficents
        // from the polynomial fits
        updateDiff_T();

        doublereal p = pressure_ig();
        doublereal rp = 1.0/p;    
        for (size_t i = 0; i < m_nsp; i++)
            for (size_t j = 0; j < m_nsp; j++) {
                d[ld*j + i] = rp * m_bdiff(i,j);
            }
    }
>>>>>>> 8f5c6f4d


  /****************** thermal conductivity **********************/

  /**
   * @internal
   */
  doublereal MultiTransport::thermalConductivity() {
        
    solveLMatrixEquation();
    doublereal sum = 0.0;
    int k;
    for (k = 0; k  < 2*m_nsp; k++) {
      sum += m_b[k + m_nsp] * m_a[k + m_nsp];
    }
    return -4.0*sum;
  }
  //====================================================================================================================
  // Return the thermal diffusion coefficients for the species
  /*
   *  
   *  @param dt thermal diffusion coefficients
   *             (length = m_nsp)
   */
  void MultiTransport::getThermalDiffCoeffs(doublereal* const dt) {
    solveLMatrixEquation();
    const doublereal c = 1.6/GasConstant;
    for (int k = 0; k < m_nsp; k++) {
      dt[k] = c * m_mw[k] * m_molefracs[k] * m_a[k];
    }
  }
  //====================================================================================================================

  /**
   * @internal
   */
  void MultiTransport::solveLMatrixEquation() {

<<<<<<< HEAD
    // if T has changed, update the temperature-dependent
    // properties.
        
    updateThermal_T();
    updateTransport_C();

    // Copy the mole fractions twice into the last two blocks of
    // the right-hand-side vector m_b. The first block of m_b was
    // set to zero when it was created, and is not modified so
    // doesn't need to be reset to zero.
    int k;
    for (k = 0; k < m_nsp; k++) {
      m_b[k] = 0.0;
      m_b[k + m_nsp] = m_molefracs[k];
      m_b[k + 2*m_nsp] = m_molefracs[k];
=======
    /**
     * @internal
     */
    doublereal MultiTransport::thermalConductivity() {
        solveLMatrixEquation();
        doublereal sum = 0.0;
        for (size_t k = 0; k  < 2*m_nsp; k++) {
            sum += m_b[k + m_nsp] * m_a[k + m_nsp];
        }
        return -4.0*sum;
>>>>>>> 8f5c6f4d
    }

    // Set the right-hand side vector to zero in the 3rd block for
    // all species with no internal energy modes.  The
    // corresponding third-block rows and columns will be set to
    // zero, except on the diagonal of L01,01, where they are set
    // to 1.0. This has the effect of eliminating these equations
    // from the system, since the equation becomes: m_a[2*m_nsp +
    // k] = 0.0.

    // Note that this differs from the Chemkin procedure, where
    // all *monatomic* species are excluded. Since monatomic
    // radicals can have non-zero internal heat capacities due to
    // electronic excitation, they should be retained.
    //
    // But if CHEMKIN_COMPATIBILITY_MODE is defined, then all
    // monatomic species are excluded.

    for (k = 0; k < m_nsp; k++) {
      if (!hasInternalModes(k)) m_b[2*m_nsp + k] = 0.0;
    }

    // evaluate the submatrices of the L matrix
        
    m_Lmatrix.resize(3*m_nsp, 3*m_nsp, 0.0);

    eval_L0000(DATA_PTR(m_molefracs));
    eval_L0010(DATA_PTR(m_molefracs));
    eval_L0001();
    eval_L1000();
    eval_L1010(DATA_PTR(m_molefracs));
    eval_L1001(DATA_PTR(m_molefracs));
    eval_L0100();
    eval_L0110();
    eval_L0101(DATA_PTR(m_molefracs));


    // Solve it using GMRES or LU decomposition. The last solution
    // in m_a should provide a good starting guess, so convergence
    // should be fast.

    //if (m_gmres) {
    //    gmres(m_mgmres, 3*m_nsp, m_Lmatrix, m_b.begin(), 
    //        m_a.begin(), m_eps_gmres);
    //    m_lmatrix_soln_ok = true;
    //    m_l0000_ok = true;            // L matrix not modified by GMRES
    //}
    //else {
    copy(m_b.begin(), m_b.end(), m_a.begin());
    try {
      solve(m_Lmatrix, DATA_PTR(m_a));
    }
    catch (CanteraError) {
      //if (info != 0) {
      throw CanteraError("MultiTransport::solveLMatrixEquation",
			 "error in solving L matrix.");
    }
    m_lmatrix_soln_ok = true;
    m_l0000_ok = false;          
    // L matrix is overwritten with LU decomposition
    //}
    m_lmatrix_soln_ok = true;
  }

<<<<<<< HEAD
  //====================================================================================================================
  //  Get the species diffusive mass fluxes wrt to  the mass averaged velocity, 
  //  given the gradients in mole fraction and temperature
  /*
   *  Units for the returned fluxes are kg m-2 s-1.
   * 
   *  @param ndim     Number of dimensions in the flux expressions
   *  @param grad_T   Gradient of the temperature
   *                   (length = ndim)
   * @param ldx       Leading dimension of the grad_X array 
   *                   (usually equal to m_nsp but not always)
   * @param grad_X    Gradients of the mole fraction
   *                  Flat vector with the m_nsp in the inner loop.
   *                   length = ldx * ndim
   * @param ldf       Leading dimension of the fluxes array 
   *                   (usually equal to m_nsp but not always)
   * @param fluxes    Output of the diffusive mass fluxes
   *                  Flat vector with the m_nsp in the inner loop.
   *                   length = ldx * ndim
   */
  void MultiTransport::getSpeciesFluxes(int ndim, const doublereal * const grad_T, int ldx,
					const doublereal * const grad_X, 
					int ldf, doublereal * const fluxes) {

    // update the binary diffusion coefficients if necessary
    updateDiff_T();

    doublereal sum;
    int i, j;

    // If any component of grad_T is non-zero, then get the
    // thermal diffusion coefficients

    bool addThermalDiffusion = false;
    for (i = 0; i < ndim; i++) {
      if (grad_T[i] != 0.0) addThermalDiffusion = true;
=======
    /**
     * @internal
     */
    void MultiTransport::getThermalDiffCoeffs(doublereal* const dt) {
        solveLMatrixEquation();
        const doublereal c = 1.6/GasConstant;
        for (size_t k = 0; k < m_nsp; k++) {
            dt[k] = c * m_mw[k] * m_molefracs[k] * m_a[k];
        }
>>>>>>> 8f5c6f4d
    }
    if (addThermalDiffusion) getThermalDiffCoeffs(DATA_PTR(m_spwork));

    const doublereal* y = m_thermo->massFractions();
    doublereal rho = m_thermo->density();

    for (i = 0; i < m_nsp; i++) {
      sum = 0.0;
      for (j = 0; j < m_nsp; j++) {
	m_aa(i,j) = m_molefracs[j]*m_molefracs[i]/m_bdiff(i,j);
	sum += m_aa(i,j);
      }
      m_aa(i,i) -= sum;
    }

<<<<<<< HEAD
    // enforce the condition \sum Y_k V_k = 0. This is done by replacing 
    // the flux equation with the largest gradx component in the first 
    // coordinate direction with the flux balance condition.
    int jmax = 0;
    doublereal gradmax = -1.0;
    for (j = 0; j < m_nsp; j++) {
      if (fabs(grad_X[j]) > gradmax) {
	gradmax = fabs(grad_X[j]);
	jmax = j;
      }
=======
        // if T has changed, update the temperature-dependent
        // properties.
        
        updateThermal_T();
        updateTransport_C();

        // Copy the mole fractions twice into the last two blocks of
        // the right-hand-side vector m_b. The first block of m_b was
        // set to zero when it was created, and is not modified so
        // doesn't need to be reset to zero.
        for (size_t k = 0; k < m_nsp; k++) {
            m_b[k] = 0.0;
            m_b[k + m_nsp] = m_molefracs[k];
            m_b[k + 2*m_nsp] = m_molefracs[k];
        }

        // Set the right-hand side vector to zero in the 3rd block for
        // all species with no internal energy modes.  The
        // corresponding third-block rows and columns will be set to
        // zero, except on the diagonal of L01,01, where they are set
        // to 1.0. This has the effect of eliminating these equations
        // from the system, since the equation becomes: m_a[2*m_nsp +
        // k] = 0.0.

        // Note that this differs from the Chemkin procedure, where
        // all *monatomic* species are excluded. Since monatomic
        // radicals can have non-zero internal heat capacities due to
        // electronic excitation, they should be retained.
        //
        // But if CHEMKIN_COMPATIBILITY_MODE is defined, then all
        // monatomic species are excluded.

        for (size_t k = 0; k < m_nsp; k++) {
            if (!hasInternalModes(k)) m_b[2*m_nsp + k] = 0.0;
        }

        // evaluate the submatrices of the L matrix
        
        m_Lmatrix.resize(3*m_nsp, 3*m_nsp, 0.0);

        eval_L0000(DATA_PTR(m_molefracs));
        eval_L0010(DATA_PTR(m_molefracs));
        eval_L0001();
        eval_L1000();
        eval_L1010(DATA_PTR(m_molefracs));
        eval_L1001(DATA_PTR(m_molefracs));
        eval_L0100();
        eval_L0110();
        eval_L0101(DATA_PTR(m_molefracs));


        // Solve it using GMRES or LU decomposition. The last solution
        // in m_a should provide a good starting guess, so convergence
        // should be fast.

        //if (m_gmres) {
        //    gmres(m_mgmres, 3*m_nsp, m_Lmatrix, m_b.begin(), 
        //        m_a.begin(), m_eps_gmres);
        //    m_lmatrix_soln_ok = true;
        //    m_l0000_ok = true;            // L matrix not modified by GMRES
        //}
        //else {
            copy(m_b.begin(), m_b.end(), m_a.begin());
            try {
                solve(m_Lmatrix, DATA_PTR(m_a));
            }
            catch (CanteraError) {
                //if (info != 0) {
                throw CanteraError("MultiTransport::solveLMatrixEquation",
                    "error in solving L matrix.");
            }
            m_lmatrix_soln_ok = true;
            m_l0000_ok = false;          
            // L matrix is overwritten with LU decomposition
            //}
        m_lmatrix_soln_ok = true;
>>>>>>> 8f5c6f4d
    }

    // set the matrix elements in this row to the mass fractions,
    // and set the entry in gradx to zero

<<<<<<< HEAD
    for (j = 0; j < m_nsp; j++) {
      m_aa(jmax,j) = y[j];
    }
    vector_fp gsave(ndim), grx(ldx*m_nsp);
    int n;
    for (n = 0; n < ldx*ndim; n++) {
      grx[n] = grad_X[n];
    }
    //for (n = 0; n < ndim; n++) {
    //    gsave[n] = grad_X[jmax + n*ldx];   // save the input mole frac gradient
    //grad_X[jmax + n*ldx] = 0.0;
    //    grx[jmax + n*ldx] = 0.0;
    // }

    // copy grad_X to fluxes
    const doublereal* gx;
    for (n = 0; n < ndim; n++) {
      gx = grad_X + ldx*n;
      copy(gx, gx + m_nsp, fluxes + ldf*n);
      fluxes[jmax + n*ldf] = 0.0;
    }

    // use LAPACK to solve the equations
    int info=0;
    ct_dgetrf(static_cast<int>(m_aa.nRows()), 
	      static_cast<int>(m_aa.nColumns()), m_aa.ptrColumn(0),
	      static_cast<int>(m_aa.nRows()), 
	      &m_aa.ipiv()[0], info);
    if (info == 0) { 
      ct_dgetrs(ctlapack::NoTranspose, 
		static_cast<int>(m_aa.nRows()), ndim, 
=======
    /**
     * 
     */
    void MultiTransport::getSpeciesFluxes(size_t ndim,
        const doublereal* grad_T, int ldx, const doublereal* grad_X, 
        int ldf, doublereal* fluxes) {

        // update the binary diffusion coefficients if necessary
        updateDiff_T();

        doublereal sum;

        // If any component of grad_T is non-zero, then get the
        // thermal diffusion coefficients

        bool addThermalDiffusion = false;
        for (size_t i = 0; i < ndim; i++) {
            if (grad_T[i] != 0.0) addThermalDiffusion = true;
        }
        if (addThermalDiffusion) getThermalDiffCoeffs(DATA_PTR(m_spwork));

        const doublereal* y = m_thermo->massFractions();
        doublereal rho = m_thermo->density();

        for (size_t i = 0; i < m_nsp; i++) {
            sum = 0.0;
            for (size_t j = 0; j < m_nsp; j++) {
                m_aa(i,j) = m_molefracs[j]*m_molefracs[i]/m_bdiff(i,j);
                sum += m_aa(i,j);
            }
            m_aa(i,i) -= sum;
        }

        // enforce the condition \sum Y_k V_k = 0. This is done by replacing 
        // the flux equation with the largest gradx component in the first 
        // coordinate direction with the flux balance condition.
        size_t jmax = 0;
        doublereal gradmax = -1.0;
        for (size_t j = 0; j < m_nsp; j++) {
            if (fabs(grad_X[j]) > gradmax) {
                gradmax = fabs(grad_X[j]);
                jmax = j;
            }
        }

        // set the matrix elements in this row to the mass fractions,
        // and set the entry in gradx to zero

        for (size_t j = 0; j < m_nsp; j++) {
            m_aa(jmax,j) = y[j];
        }
        vector_fp gsave(ndim), grx(ldx*m_nsp);
        for (size_t n = 0; n < ldx*ndim; n++) {
            grx[n] = grad_X[n];
        }
        //for (n = 0; n < ndim; n++) {
        //    gsave[n] = grad_X[jmax + n*ldx];   // save the input mole frac gradient
            //grad_X[jmax + n*ldx] = 0.0;
        //    grx[jmax + n*ldx] = 0.0;
        // }

        // copy grad_X to fluxes
        const doublereal* gx;
        for (size_t n = 0; n < ndim; n++) {
            gx = grad_X + ldx*n;
            copy(gx, gx + m_nsp, fluxes + ldf*n);
            fluxes[jmax + n*ldf] = 0.0;
        }

        // use LAPACK to solve the equations
        int info=0;
        ct_dgetrf(static_cast<int>(m_aa.nRows()), 
			      static_cast<int>(m_aa.nColumns()), m_aa.ptrColumn(0),
				  static_cast<int>(m_aa.nRows()), 
            &m_aa.ipiv()[0], info);
        if (info == 0) { 
            ct_dgetrs(ctlapack::NoTranspose, 
					  static_cast<int>(m_aa.nRows()), ndim, 
>>>>>>> 8f5c6f4d
                m_aa.ptrColumn(0), static_cast<int>(m_aa.nRows()), 
                &m_aa.ipiv()[0], fluxes, ldf, info);
      if (info != 0) info += 100;
    }
    else 
      throw CanteraError("MultiTransport::getSpeciesFluxes",
			 "Error in DGETRF");
    if (info > 50)
      throw CanteraError("MultiTransport::getSpeciesFluxes",
			 "Error in DGETRS");

        
<<<<<<< HEAD
    int offset;
    doublereal pp = pressure_ig();

    // multiply diffusion velocities by rho * V to create
    // mass fluxes, and restore the gradx elements that were
    // modified        
    for (n = 0; n < ndim; n++) {
      offset = n*ldf;
      for (i = 0; i < m_nsp; i++) {
	fluxes[i + offset] *= rho * y[i] / pp;
      }
      //grad_X[jmax + n*ldx] = gsave[n];
    }

    // thermal diffusion
    if (addThermalDiffusion) {
      for (n = 0; n < ndim; n++) {
	offset = n*ldf;
	doublereal grad_logt = grad_T[n]/m_temp;
	for (i = 0; i < m_nsp; i++) 
	  fluxes[i + offset] -= m_spwork[i]*grad_logt;
      }
=======
        size_t offset;
        doublereal pp = pressure_ig();

        // multiply diffusion velocities by rho * V to create
        // mass fluxes, and restore the gradx elements that were
        // modified        
        for (size_t n = 0; n < ndim; n++) {
            offset = n*ldf;
            for (size_t i = 0; i < m_nsp; i++) {
                fluxes[i + offset] *= rho * y[i] / pp;
            }
            //grad_X[jmax + n*ldx] = gsave[n];
        }

        // thermal diffusion
        if (addThermalDiffusion) {
            for (size_t n = 0; n < ndim; n++) {
                offset = n*ldf;
                doublereal grad_logt = grad_T[n]/m_temp;
                for (size_t i = 0; i < m_nsp; i++)
                    fluxes[i + offset] -= m_spwork[i]*grad_logt;
            }
        }
>>>>>>> 8f5c6f4d
    }
  }
  //====================================================================================================================
  // Get the mass diffusional fluxes [kg/m^2/s] of the species, given the thermodynamic
  // state at two nearby points. 
  /*
   * The specific diffusional fluxes are calculated with reference to the mass averaged 
   * velocity. This is a one-dimensional vector
   *
   * @param state1 Array of temperature, density, and mass
   *               fractions for state 1.
   * @param state2 Array of temperature, density, and mass
   *               fractions for state 2.  
   * @param delta  Distance from state 1 to state 2 (m).
   * @param fluxes Output mass fluxes of the species.
   *               (length = m_nsp)
   */ 
  void MultiTransport::getMassFluxes(const doublereal* state1, const doublereal* state2, doublereal delta, 
				     doublereal* fluxes) {

    double* x1 = DATA_PTR(m_spwork1);
    double* x2 = DATA_PTR(m_spwork2);
    double* x3 = DATA_PTR(m_spwork3);
    int n, nsp = m_thermo->nSpecies();
    m_thermo->restoreState(nsp+2, state1);
    double p1 = m_thermo->pressure();
    double t1 = state1[0];
    m_thermo->getMoleFractions(x1);

    m_thermo->restoreState(nsp+2, state2);
    double p2 = m_thermo->pressure();
    double t2 = state2[0];
    m_thermo->getMoleFractions(x2);

    // 
    double p = 0.5*(p1 + p2);
    double t = 0.5*(state1[0] + state2[0]);

    for (n = 0; n < nsp; n++) {
      x3[n] = 0.5*(x1[n] + x2[n]);
    }
    m_thermo->setState_TPX(t, p, x3);
    m_thermo->getMoleFractions(DATA_PTR(m_molefracs));


<<<<<<< HEAD
    // update the binary diffusion coefficients if necessary
    updateDiff_T();

    doublereal sum;
    int i, j;

    // If there is a temperature gadient, then get the
    // thermal diffusion coefficients

    bool addThermalDiffusion = false;
    if (state1[0] != state2[0]) {
      addThermalDiffusion = true;
      getThermalDiffCoeffs(DATA_PTR(m_spwork));
    }

    const doublereal* y = m_thermo->massFractions();
    doublereal rho = m_thermo->density();

    for (i = 0; i < m_nsp; i++) {
      sum = 0.0;
      for (j = 0; j < m_nsp; j++) {
	m_aa(i,j) = m_molefracs[j]*m_molefracs[i]/m_bdiff(i,j);
	sum += m_aa(i,j);
      }
      m_aa(i,i) -= sum;
    }

    // enforce the condition \sum Y_k V_k = 0. This is done by
    // replacing the flux equation with the largest gradx
    // component with the flux balance condition.
    int jmax = 0;
    doublereal gradmax = -1.0;
    for (j = 0; j < m_nsp; j++) {
      if (fabs(x2[j] - x1[j]) > gradmax) {
	gradmax = fabs(x1[j] - x2[j]);
	jmax = j;
      }
    }

    // set the matrix elements in this row to the mass fractions,
    // and set the entry in gradx to zero

    for (j = 0; j < m_nsp; j++) {
      m_aa(jmax,j) = y[j];
      fluxes[j] = x2[j] - x1[j];
    }
    fluxes[jmax] = 0.0;
=======
    void MultiTransport::getMassFluxes(const doublereal* state1,
        const doublereal* state2, doublereal delta, 
        doublereal* fluxes) {

        double* x1 = DATA_PTR(m_spwork1);
        double* x2 = DATA_PTR(m_spwork2);
        double* x3 = DATA_PTR(m_spwork3);
        size_t n, nsp = m_thermo->nSpecies();
        m_thermo->restoreState(nsp+2, state1);
        double p1 = m_thermo->pressure();
        double t1 = state1[0];
        m_thermo->getMoleFractions(x1);

        m_thermo->restoreState(nsp+2, state2);
        double p2 = m_thermo->pressure();
        double t2 = state2[0];
        m_thermo->getMoleFractions(x2);

        // 
        double p = 0.5*(p1 + p2);
        double t = 0.5*(state1[0] + state2[0]);

        for (n = 0; n < nsp; n++) {
            x3[n] = 0.5*(x1[n] + x2[n]);
        }
        m_thermo->setState_TPX(t, p, x3);
        m_thermo->getMoleFractions(DATA_PTR(m_molefracs));

        // update the binary diffusion coefficients if necessary
        updateDiff_T();

        // If there is a temperature gadient, then get the
        // thermal diffusion coefficients

        bool addThermalDiffusion = false;
        if (state1[0] != state2[0]) {
            addThermalDiffusion = true;
            getThermalDiffCoeffs(DATA_PTR(m_spwork));
        }

        const doublereal* y = m_thermo->massFractions();
        doublereal rho = m_thermo->density();

        for (size_t i = 0; i < m_nsp; i++) {
            doublereal sum = 0.0;
            for (size_t j = 0; j < m_nsp; j++) {
                m_aa(i,j) = m_molefracs[j]*m_molefracs[i]/m_bdiff(i,j);
                sum += m_aa(i,j);
            }
            m_aa(i,i) -= sum;
        }

        // enforce the condition \sum Y_k V_k = 0. This is done by
        // replacing the flux equation with the largest gradx
        // component with the flux balance condition.
        size_t jmax = 0;
        doublereal gradmax = -1.0;
        for (size_t j = 0; j < m_nsp; j++) {
            if (fabs(x2[j] - x1[j]) > gradmax) {
                gradmax = fabs(x1[j] - x2[j]);
                jmax = j;
            }
        }

        // set the matrix elements in this row to the mass fractions,
        // and set the entry in gradx to zero

        for (size_t j = 0; j < m_nsp; j++) {
            m_aa(jmax,j) = y[j];
            fluxes[j] = x2[j] - x1[j];
        }
        fluxes[jmax] = 0.0;

        // use LAPACK to solve the equations
        int info=0;
        size_t nr = m_aa.nRows();
        size_t nc = m_aa.nColumns();

        ct_dgetrf(nr, nc, m_aa.ptrColumn(0), nr, &m_aa.ipiv()[0], info);
        if (info == 0) { 
            int ndim = 1;
            ct_dgetrs(ctlapack::NoTranspose, nr, ndim, 
                m_aa.ptrColumn(0), nr, &m_aa.ipiv()[0], fluxes, nr, info);
            if (info != 0) 
                throw CanteraError("MultiTransport::getMassFluxes",
                    "Error in DGETRS. Info = "+int2str(info));
        }
        else 
            throw CanteraError("MultiTransport::getMassFluxes",
                "Error in DGETRF.  Info = "+int2str(info));


        doublereal pp = pressure_ig();

        // multiply diffusion velocities by rho * Y_k to create 
        // mass fluxes, and divide by pressure
        for (size_t i = 0; i < m_nsp; i++) {
            fluxes[i] *= rho * y[i] / pp;
        }

        // thermal diffusion
        if (addThermalDiffusion) {
            doublereal grad_logt = (t2 - t1)/m_temp;
            for (size_t i = 0; i < m_nsp; i++) {
                fluxes[i] -= m_spwork[i]*grad_logt;
            }
        }
    }

    void MultiTransport::getMolarFluxes(const doublereal* state1,
        const doublereal* state2, doublereal delta, 
        doublereal* fluxes) {
        getMassFluxes(state1, state2, delta, fluxes);
        for (size_t k = 0; k < m_thermo->nSpecies(); k++) {
            fluxes[k] /= m_mw[k];
        }
    }

    void MultiTransport::getMultiDiffCoeffs(const size_t ld, doublereal* const d) {
        doublereal p = pressure_ig();
>>>>>>> 8f5c6f4d

    // use LAPACK to solve the equations
    int info=0;
    int nr = m_aa.nRows();
    int nc = m_aa.nColumns();

    ct_dgetrf(nr, nc, m_aa.ptrColumn(0), nr, &m_aa.ipiv()[0], info);
    if (info == 0) { 
      int ndim = 1;
      ct_dgetrs(ctlapack::NoTranspose, nr, ndim, 
                m_aa.ptrColumn(0), nr, &m_aa.ipiv()[0], fluxes, nr, info);
      if (info != 0) 
	throw CanteraError("MultiTransport::getMassFluxes",
			   "Error in DGETRS. Info = "+int2str(info));
    }
    else 
      throw CanteraError("MultiTransport::getMassFluxes",
			 "Error in DGETRF.  Info = "+int2str(info));

<<<<<<< HEAD

    doublereal pp = pressure_ig();

    // multiply diffusion velocities by rho * Y_k to create 
    // mass fluxes, and divide by pressure
    for (i = 0; i < m_nsp; i++) {
      fluxes[i] *= rho * y[i] / pp;
=======
        // evaluate L0000 if the temperature or concentrations have
        // changed since it was last evaluated.
        if (!m_l0000_ok) eval_L0000(DATA_PTR(m_molefracs));
        
        // invert L00,00
        int ierr = invert(m_Lmatrix, m_nsp);
        if (ierr != 0) {
            throw CanteraError("MultiTransport::getMultiDiffCoeffs",
                string(" invert returned ierr = ")+int2str(ierr));
        }
        m_l0000_ok = false;           // matrix is overwritten by inverse

        //doublereal pres = m_thermo->pressure();
        doublereal prefactor = 16.0 * m_temp 
                               * m_thermo->meanMolecularWeight()/(25.0 * p);
        doublereal c;

        for (size_t i = 0; i < m_nsp; i++) {
            for (size_t j = 0; j < m_nsp; j++) {
                c = prefactor/m_mw[j];
                d[ld*j + i] = c*m_molefracs[i]*
                              (m_Lmatrix(i,j) - m_Lmatrix(i,i));
            }
        }
>>>>>>> 8f5c6f4d
    }

    // thermal diffusion
    if (addThermalDiffusion) {
      doublereal grad_logt = (t2 - t1)/m_temp;
      for (i = 0; i < m_nsp; i++) {
	fluxes[i] -= m_spwork[i]*grad_logt;
      }
    }
  }
  //====================================================================================================================
  void MultiTransport::getMolarFluxes(const doublereal* const state1,
				      const doublereal * const state2,
				      const doublereal delta, 
				      doublereal * const fluxes) {
    getMassFluxes(state1, state2, delta, fluxes);
    int k, nsp = m_thermo->nSpecies();
    for (k = 0; k < nsp; k++) {
      fluxes[k] /= m_mw[k];
    }
  }
  //====================================================================================================================
  // Set the solution method for inverting the L matrix
  /*
   *      @param method enum TRANSOLVE_TYPE Either use direct or TRANSOLVE_GMRES
   */
  void MultiTransport::setSolutionMethod(TRANSOLVE_TYPE method) {
    if (method == TRANSOLVE_GMRES) m_gmres = true;
    else m_gmres = false;
  }
 //====================================================================================================================
  void MultiTransport::setOptions_GMRES(int m, doublereal eps) {
    if (m > 0) m_mgmres = m;
    if (eps > 0.0) m_eps_gmres = eps;
  }
  //====================================================================================================================
  void MultiTransport::getMultiDiffCoeffs(const int ld, doublereal* const d) {
    int i,j;

<<<<<<< HEAD
    doublereal p = pressure_ig();

    // update the mole fractions
    updateTransport_C();
=======
    void MultiTransport::getMixDiffCoeffs(doublereal* const d) {
        // update the mole fractions
        updateTransport_C();
>>>>>>> 8f5c6f4d

    // update the binary diffusion coefficients
    updateDiff_T();

<<<<<<< HEAD
    // evaluate L0000 if the temperature or concentrations have
    // changed since it was last evaluated.
    if (!m_l0000_ok) eval_L0000(DATA_PTR(m_molefracs));
        
    // invert L00,00
    int ierr = invert(m_Lmatrix, m_nsp);
    if (ierr != 0) {
      throw CanteraError("MultiTransport::getMultiDiffCoeffs",
			 string(" invert returned ierr = ")+int2str(ierr));
    }
    m_l0000_ok = false;           // matrix is overwritten by inverse

    //doublereal pres = m_thermo->pressure();
    doublereal prefactor = 16.0 * m_temp 
      * m_thermo->meanMolecularWeight()/(25.0 * p);
    doublereal c;

    for (i = 0; i < m_nsp; i++) {
      for (j = 0; j < m_nsp; j++) {            
	c = prefactor/m_mw[j];
	d[ld*j + i] = c*m_molefracs[i]*
	  (m_Lmatrix(i,j) - m_Lmatrix(i,i));
      }
    }
  }
  //====================================================================================================================

  void MultiTransport::getMixDiffCoeffs(doublereal* const d) {

    // update the mole fractions
    updateTransport_C();

    // update the binary diffusion coefficients if necessary
    updateDiff_T();

    int k, j;
    doublereal mmw = m_thermo->meanMolecularWeight();
    doublereal sumxw = 0.0, sum2;
    doublereal p = pressure_ig();
    if (m_nsp == 1) {
      d[0] = m_bdiff(0,0) / p;
    } else {
      for (k = 0; k < m_nsp; k++) sumxw += m_molefracs[k] * m_mw[k];
      for (k = 0; k < m_nsp; k++) {
	sum2 = 0.0;
	for (j = 0; j < m_nsp; j++) {
	  if (j != k) {
	    sum2 += m_molefracs[j] / m_bdiff(j,k);
=======
        doublereal mmw = m_thermo->meanMolecularWeight();
        doublereal sumxw = 0.0, sum2;
        doublereal p = pressure_ig();
	if (m_nsp == 1) {
	  d[0] = m_bdiff(0,0) / p;
	} else {
	  for (size_t k = 0; k < m_nsp; k++) sumxw += m_molefracs[k] * m_mw[k];
	  for (size_t k = 0; k < m_nsp; k++) {
            sum2 = 0.0;
            for (size_t j = 0; j < m_nsp; j++) {
	      if (j != k) {
		sum2 += m_molefracs[j] / m_bdiff(j,k);
	      }
            }
	    if (sum2 <= 0.0) {
	      d[k] = m_bdiff(k,k) / p;
	    } else {
	      d[k] = (sumxw - m_molefracs[k] * m_mw[k])/(p * mmw * sum2);
	    }
>>>>>>> 8f5c6f4d
	  }
	}
	if (sum2 <= 0.0) {
	  d[k] = m_bdiff(k,k) / p;
	} else {
	  d[k] = (sumxw - m_molefracs[k] * m_mw[k])/(p * mmw * sum2);
	}
      }
    }
  }

              
  void MultiTransport::updateTransport_T() {
    //m_thermo->update_T(m_update_transport_T);
    _update_transport_T();
  }

  void MultiTransport::updateTransport_C() {
    // {m_thermo->update_C(m_update_transport_C);
    _update_transport_C();
  }

   
<<<<<<< HEAD
  /**
   *  Update temperature-dependent quantities. This method is called
   *  by the temperature property updater.
   */ 
  void MultiTransport::_update_transport_T() 
  {
    if (m_temp == m_thermo->temperature()) return;

    m_temp = m_thermo->temperature();
    m_logt = log(m_temp);
    m_kbt = Boltzmann * m_temp;
    m_sqrt_t = sqrt(m_temp);
    m_t14 = sqrt(m_sqrt_t);
    m_t32 = m_temp * m_sqrt_t;
    m_sqrt_kbt = sqrt(Boltzmann*m_temp);

    // compute powers of log(T)
    m_polytempvec[0] = 1.0;
    m_polytempvec[1] = m_logt;
    m_polytempvec[2] = m_logt*m_logt;
    m_polytempvec[3] = m_logt*m_logt*m_logt;
    m_polytempvec[4] = m_logt*m_logt*m_logt*m_logt;

    // temperature has changed, so polynomial fits will need to be
    // redone, and the L matrix reevaluated.
    m_visc_ok = false;
    m_spvisc_ok = false;
    m_diff_ok = false;
    m_abc_ok  = false;
    m_lmatrix_soln_ok = false;
    m_l0000_ok = false;
  }                 

  /**
   *  This is called the first time any transport property
   *  is requested from ThermoSubstance after the concentrations
   *  have changed.
   */ 
  void MultiTransport::_update_transport_C()  
  {
    // signal that concentration-dependent quantities will need to
    // be recomputed before use, and update the local mole
    // fraction array.
    m_l0000_ok = false;
    m_lmatrix_soln_ok = false;
    m_thermo->getMoleFractions(DATA_PTR(m_molefracs));


    // add an offset to avoid a pure species condition
    // (check - this may be unnecessary)
    int k;
    for (k = 0; k < m_nsp; k++) {
      m_molefracs[k] = fmaxx(MIN_X, m_molefracs[k]);
=======
    /**
     *  Update temperature-dependent quantities. This method is called
     *  by the temperature property updater.
     */ 
    void MultiTransport::_update_transport_T() 
    {
        if (m_temp == m_thermo->temperature()) return;

        m_temp = m_thermo->temperature();
        m_logt = log(m_temp);
        m_kbt = Boltzmann * m_temp;
        m_sqrt_t = sqrt(m_temp);
        m_t14 = sqrt(m_sqrt_t);
        m_t32 = m_temp * m_sqrt_t;
        m_sqrt_kbt = sqrt(Boltzmann*m_temp);

        // compute powers of log(T)
        m_polytempvec[0] = 1.0;
        m_polytempvec[1] = m_logt;
        m_polytempvec[2] = m_logt*m_logt;
        m_polytempvec[3] = m_logt*m_logt*m_logt;
        m_polytempvec[4] = m_logt*m_logt*m_logt*m_logt;

        // temperature has changed, so polynomial fits will need to be
        // redone, and the L matrix reevaluated.
        m_visc_ok = false;
        m_spvisc_ok = false;
        m_diff_ok = false;
        m_abc_ok  = false;
        m_lmatrix_soln_ok = false;
        m_l0000_ok = false;
    }                 

    /**
     *  This is called the first time any transport property
     *  is requested from ThermoSubstance after the concentrations
     *  have changed.
     */ 
    void MultiTransport::_update_transport_C()  
    {
        // signal that concentration-dependent quantities will need to
        // be recomputed before use, and update the local mole
        // fraction array.
        m_l0000_ok = false;
        m_lmatrix_soln_ok = false;
        m_thermo->getMoleFractions(DATA_PTR(m_molefracs));


        // add an offset to avoid a pure species condition
        // (check - this may be unnecessary)
        for (size_t k = 0; k < m_nsp; k++) {
            m_molefracs[k] = fmaxx(MIN_X, m_molefracs[k]);
        }
>>>>>>> 8f5c6f4d
    }
  }


  /*************************************************************************
   *
   *    methods to update temperature-dependent properties
   *
   *************************************************************************/

  /**
   * @internal
   * Update the binary diffusion coefficients. These are evaluated
   * from the polynomial fits at unit pressure (1 Pa).
   */
  void MultiTransport::updateDiff_T() {
    if (m_diff_tlast == m_thermo->temperature()) return;
    _update_diff_T();
    m_diff_tlast = m_thermo->temperature();
    //m_thermo->update_T(m_update_diff_T);
  }

  void MultiTransport::_update_diff_T() {

    updateTransport_T();

<<<<<<< HEAD
    // evaluate binary diffusion coefficients at unit pressure
    int i,j;
    int ic = 0;
    if (m_mode == CK_Mode) {
      for (i = 0; i < m_nsp; i++) {
	for (j = i; j < m_nsp; j++) {
	  m_bdiff(i,j) = exp(dot4(m_polytempvec, m_diffcoeffs[ic]));
	  m_bdiff(j,i) = m_bdiff(i,j);
	  ic++;
	}
      }
=======
    void MultiTransport::_update_diff_T() {
        updateTransport_T();

        // evaluate binary diffusion coefficients at unit pressure
        size_t ic = 0;
        if (m_mode == CK_Mode) {
            for (size_t i = 0; i < m_nsp; i++) {
                for (size_t j = i; j < m_nsp; j++) {
                    m_bdiff(i,j) = exp(dot4(m_polytempvec, m_diffcoeffs[ic]));
                    m_bdiff(j,i) = m_bdiff(i,j);
                    ic++;
                }
            }
        }
        else {
            for (size_t i = 0; i < m_nsp; i++) {
                for (size_t j = i; j < m_nsp; j++) {
                    m_bdiff(i,j) = m_temp * m_sqrt_t*dot5(m_polytempvec, 
                        m_diffcoeffs[ic]);
                    m_bdiff(j,i) = m_bdiff(i,j);
                    ic++;
                }
            }
        } 
        m_diff_ok = true;
>>>>>>> 8f5c6f4d
    }
    else {
      for (i = 0; i < m_nsp; i++) {
	for (j = i; j < m_nsp; j++) {
	  m_bdiff(i,j) = m_temp * m_sqrt_t*dot5(m_polytempvec, 
						m_diffcoeffs[ic]);
	  m_bdiff(j,i) = m_bdiff(i,j);
	  ic++;
	}
      }
    } 
    m_diff_ok = true;
  }


  /**
   * @internal
   * Update the temperature-dependent viscosity terms.
   * Updates the array of pure species viscosities, and the 
   * weighting functions in the viscosity mixture rule.
   * The flag m_visc_ok is set to true.
   */
  void MultiTransport::updateSpeciesViscosities_T() {
    if (m_spvisc_tlast == m_thermo->temperature()) return;
    _update_species_visc_T();
    //m_thermo->update_T(m_update_spvisc_T);
    m_spvisc_tlast = m_thermo->temperature();
  }


  void MultiTransport::_update_species_visc_T() {

<<<<<<< HEAD
    updateTransport_T();

    int k;
    if (m_mode == CK_Mode) {
      for (k = 0; k < m_nsp; k++) {
	m_visc[k] = exp(dot4(m_polytempvec, m_visccoeffs[k]));
	m_sqvisc[k] = sqrt(m_visc[k]);
      }
=======
    void MultiTransport::_update_species_visc_T() {
        updateTransport_T();

        if (m_mode == CK_Mode) {
            for (size_t k = 0; k < m_nsp; k++) {
                m_visc[k] = exp(dot4(m_polytempvec, m_visccoeffs[k]));
               m_sqvisc[k] = sqrt(m_visc[k]);
            }
        }
        else {
            for (size_t k = 0; k < m_nsp; k++) {
                //m_visc[k] = m_sqrt_t*dot5(m_polytempvec, m_visccoeffs[k]);
                // the polynomial fit is done for sqrt(visc/sqrt(T))
                m_sqvisc[k] = m_t14*dot5(m_polytempvec, m_visccoeffs[k]);
                m_visc[k] = (m_sqvisc[k]*m_sqvisc[k]);
            }
        }
        m_spvisc_ok = true;
>>>>>>> 8f5c6f4d
    }
    else {
      for (k = 0; k < m_nsp; k++) {
	//m_visc[k] = m_sqrt_t*dot5(m_polytempvec, m_visccoeffs[k]);
	// the polynomial fit is done for sqrt(visc/sqrt(T))
	m_sqvisc[k] = m_t14*dot5(m_polytempvec, m_visccoeffs[k]);
	m_visc[k] = (m_sqvisc[k]*m_sqvisc[k]);
      }
    }
    m_spvisc_ok = true;
  }

  /**
   * @internal
   */
  void MultiTransport::updateViscosity_T() {
    if (m_visc_tlast == m_thermo->temperature()) return;
    _update_visc_T(); 
    m_visc_tlast = m_thermo->temperature();
  }

  void MultiTransport::_update_visc_T() {
    doublereal vratiokj, wratiojk, factor1;

    updateSpeciesViscosities_T();

    // see Eq. (9-5.15) of Reid, Prausnitz, and Poling
    int j, k;
    for (j = 0; j < m_nsp; j++) {
      for (k = j; k < m_nsp; k++) {
	vratiokj = m_visc[k]/m_visc[j];
	wratiojk = m_mw[j]/m_mw[k];
	//rootwjk = sqrt(wratiojk);
	//factor1 = 1.0 + sqrt(vratiokj * rootwjk);
	//m_phi(k,j) = factor1*factor1 /
	//             (SqrtEight * sqrt(1.0 + m_mw[k]/m_mw[j]));
	//m_phi(j,k) = m_phi(k,j)/(vratiokj * wratiojk);

	// Note that m_wratjk(k,j) holds the square root of
	// m_wratjk(j,k)!
	factor1 = 1.0 + (m_sqvisc[k]/m_sqvisc[j]) * m_wratjk(k,j);
	m_phi(k,j) = factor1*factor1 /
	  (SqrtEight * m_wratkj1(j,k)); 
	m_phi(j,k) = m_phi(k,j)/(vratiokj * wratiojk);
      }
    }
    m_visc_ok = true;
  }

<<<<<<< HEAD

  /**
   * @internal
   * Update the temperature-dependent terms needed to compute the
   * thermal conductivity and thermal diffusion coefficients.
   */
  void MultiTransport::updateThermal_T() {
    if (m_thermal_tlast == m_thermo->temperature()) return;
    _update_thermal_T(); 
    // m_thermo->update_T(m_update_thermal_T);
    m_thermal_tlast = m_thermo->temperature();
  }

  void MultiTransport::_update_thermal_T() {

    // we need species viscosities and binary diffusion
    // coefficients
    updateSpeciesViscosities_T();
    updateDiff_T();

    // evaluate polynomial fits for A*, B*, C*
    doublereal z;
    int ipoly;
    int i, j;
    for (i = 0; i < m_nsp; i++) {
      for (j = i; j < m_nsp; j++) {
	z = m_logt - m_log_eps_k(i,j);
	ipoly = m_poly[i][j];
	if (m_mode == CK_Mode) {
	  m_om22(i,j) = poly6(z, DATA_PTR(m_om22_poly[ipoly]));
	  m_astar(i,j) = poly6(z, DATA_PTR(m_astar_poly[ipoly]));
	  m_bstar(i,j) = poly6(z, DATA_PTR(m_bstar_poly[ipoly]));
	  m_cstar(i,j) = poly6(z, DATA_PTR(m_cstar_poly[ipoly]));
	}
	else {
	  m_om22(i,j) = poly8(z, DATA_PTR(m_om22_poly[ipoly]));
	  m_astar(i,j) = poly8(z, DATA_PTR(m_astar_poly[ipoly]));
	  m_bstar(i,j) = poly8(z, DATA_PTR(m_bstar_poly[ipoly]));
	  m_cstar(i,j) = poly8(z, DATA_PTR(m_cstar_poly[ipoly]));
	}
	m_om22(j,i)  = m_om22(i,j);
	m_astar(j,i) = m_astar(i,j);
	m_bstar(j,i) = m_bstar(i,j);
	m_cstar(j,i) = m_cstar(i,j);
      }
=======
    void MultiTransport::_update_visc_T() {
        doublereal vratiokj, wratiojk, factor1;

        updateSpeciesViscosities_T();

        // see Eq. (9-5.15) of Reid, Prausnitz, and Poling
        for (size_t j = 0; j < m_nsp; j++) {
            for (size_t k = j; k < m_nsp; k++) {
                vratiokj = m_visc[k]/m_visc[j];
                wratiojk = m_mw[j]/m_mw[k];
                //rootwjk = sqrt(wratiojk);
                //factor1 = 1.0 + sqrt(vratiokj * rootwjk);
                //m_phi(k,j) = factor1*factor1 /
                //             (SqrtEight * sqrt(1.0 + m_mw[k]/m_mw[j]));
                //m_phi(j,k) = m_phi(k,j)/(vratiokj * wratiojk);

                // Note that m_wratjk(k,j) holds the square root of
                // m_wratjk(j,k)!
                factor1 = 1.0 + (m_sqvisc[k]/m_sqvisc[j]) * m_wratjk(k,j);
                m_phi(k,j) = factor1*factor1 /
                             (SqrtEight * m_wratkj1(j,k)); 
                m_phi(j,k) = m_phi(k,j)/(vratiokj * wratiojk);
            }
        }
        m_visc_ok = true;
>>>>>>> 8f5c6f4d
    }
    m_abc_ok = true;

    // evaluate the temperature-dependent rotational relaxation
    // rate

    int k;
    doublereal tr, sqtr;
    for (k = 0; k < m_nsp; k++) {
      tr = m_eps[k]/ m_kbt;
      sqtr = m_sqrt_eps_k[k] / m_sqrt_t;
      m_rotrelax[k] = fmaxx(1.0,m_zrot[k]) * m_frot_298[k]/Frot(tr, sqtr);
    }

<<<<<<< HEAD
    doublereal d;
    doublereal c = 1.2*GasConstant*m_temp;
    for (k = 0; k < m_nsp; k++) {
      d = c * m_visc[k] * m_astar(k,k)/m_mw[k];
      m_bdiff(k,k) = d;
=======
    void MultiTransport::_update_thermal_T() {
        // we need species viscosities and binary diffusion
        // coefficients
        updateSpeciesViscosities_T();
        updateDiff_T();

        // evaluate polynomial fits for A*, B*, C*
        doublereal z;
        int ipoly;
        for (size_t i = 0; i < m_nsp; i++) {
            for (size_t j = i; j < m_nsp; j++) {
                z = m_logt - m_log_eps_k(i,j);
                ipoly = m_poly[i][j];
                if (m_mode == CK_Mode) {
                    m_om22(i,j) = poly6(z, DATA_PTR(m_om22_poly[ipoly]));
                    m_astar(i,j) = poly6(z, DATA_PTR(m_astar_poly[ipoly]));
                    m_bstar(i,j) = poly6(z, DATA_PTR(m_bstar_poly[ipoly]));
                    m_cstar(i,j) = poly6(z, DATA_PTR(m_cstar_poly[ipoly]));
                }
                else {
                    m_om22(i,j) = poly8(z, DATA_PTR(m_om22_poly[ipoly]));
                    m_astar(i,j) = poly8(z, DATA_PTR(m_astar_poly[ipoly]));
                    m_bstar(i,j) = poly8(z, DATA_PTR(m_bstar_poly[ipoly]));
                    m_cstar(i,j) = poly8(z, DATA_PTR(m_cstar_poly[ipoly]));
                }
                m_om22(j,i)  = m_om22(i,j);
                m_astar(j,i) = m_astar(i,j);
                m_bstar(j,i) = m_bstar(i,j);
                m_cstar(j,i) = m_cstar(i,j);
            }
        }
        m_abc_ok = true;

        // evaluate the temperature-dependent rotational relaxation
        // rate

        doublereal tr, sqtr;
        for (size_t k = 0; k < m_nsp; k++) {
            tr = m_eps[k]/ m_kbt;
            sqtr = m_sqrt_eps_k[k] / m_sqrt_t;
            m_rotrelax[k] = fmaxx(1.0,m_zrot[k]) * m_frot_298[k]/Frot(tr, sqtr);
        }

        doublereal d;
        doublereal c = 1.2*GasConstant*m_temp;
        for (size_t k = 0; k < m_nsp; k++) {
            d = c * m_visc[k] * m_astar(k,k)/m_mw[k];
            m_bdiff(k,k) = d;
        }

        // internal heat capacities
        const array_fp& cp = ((IdealGasPhase*)m_thermo)->cp_R_ref();
        for (size_t k = 0; k < m_nsp; k++) m_cinternal[k] = cp[k] - 2.5;
>>>>>>> 8f5c6f4d
    }

    // Calculate the internal heat capacities by subtracting off the translational contributions
    /*
     *  HKM Exploratory comment: 
     *       The translational component is 1.5
     *       The rotational component is 1.0 for a linear molecule and 1.5 for a nonlinear molecule
     *           and zero for a monotomic.
     *       Chemkin has traditionally subtracted 1.5 here (SAND86-8246).
     *       The original Dixon-Lewis paper subtracted 1.5 here.
     */
    const array_fp& cp = ((IdealGasPhase*)m_thermo)->cp_R_ref();
    for (k = 0; k < m_nsp; k++) {
      m_cinternal[k] = cp[k] - 2.5;
    }
  }
  //====================================================================================================================
  /*
   * This function returns a Transport data object for a given species.
   *
   */
  struct GasTransportData MultiTransport::
    getGasTransportData(int kSpecies) 
  {
    struct GasTransportData td;
    td.speciesName = m_thermo->speciesName(kSpecies);

    td.geometry = 2;
    if (m_crot[kSpecies] == 0.0) {
      td.geometry = 0;
    } else if (m_crot[kSpecies] == 1.0) {
      td.geometry = 1;
    }
    td.wellDepth = m_eps[kSpecies] / Boltzmann;
    td.dipoleMoment = m_dipoleDiag[kSpecies] * 1.0E25 / SqrtTen;
    td.diameter = m_diam(kSpecies, kSpecies) * 1.0E10;
    td.polarizability = m_alpha[kSpecies] * 1.0E30;
    td.rotRelaxNumber = m_zrot[kSpecies];

    return td;
  }
  //====================================================================================================================
}<|MERGE_RESOLUTION|>--- conflicted
+++ resolved
@@ -1,20 +1,8 @@
 /**
  *  @file MultiTransport.cpp
  *  Implementation file for class MultiTransport
-<<<<<<< HEAD
  */
 /*
- *
- *  $Author$
- *  $Date$
- *  $Revision$
- *
-=======
- *
- * @ingroup transportProps
- */
-/*
->>>>>>> 8f5c6f4d
  *  Copyright 2001 California Institute of Technology
  *  See file License.txt for licensing information
  */
@@ -141,8 +129,7 @@
     m_eps        = tr.eps;
     m_alpha      = tr.alpha;
     m_dipoleDiag.resize(m_nsp);
-    int i;
-    for (i = 0; i < m_nsp; i++) {
+        for (size_t i = 0; i < m_nsp; i++) {
       m_dipoleDiag[i] = tr.dipole(i,i);
     }
 
@@ -158,9 +145,8 @@
     m_phi.resize(m_nsp, m_nsp, 0.0);
     m_wratjk.resize(m_nsp, m_nsp, 0.0);
     m_wratkj1.resize(m_nsp, m_nsp, 0.0);
-    int j, k;
-    for (j = 0; j < m_nsp; j++) 
-      for (k = j; k < m_nsp; k++) {
+        for (size_t j = 0; j < m_nsp; j++)
+            for (size_t k = j; k < m_nsp; k++) {
 	m_wratjk(j,k) = sqrt(m_mw[j]/m_mw[k]);
 	m_wratjk(k,j) = sqrt(m_wratjk(j,k));
 	m_wratkj1(j,k) = sqrt(1.0 + m_mw[k]/m_mw[j]);
@@ -173,7 +159,6 @@
     m_sqvisc.resize(m_nsp);
     m_bdiff.resize(m_nsp, m_nsp);
 
-<<<<<<< HEAD
     //m_poly.resize(m_nsp);
     m_om22.resize(m_nsp, m_nsp);
     m_astar.resize(m_nsp, m_nsp);
@@ -212,8 +197,8 @@
     // precompute and store log(epsilon_ij/k_B)
     m_log_eps_k.resize(m_nsp, m_nsp);
     //        int j;
-    for (i = 0; i < m_nsp; i++) {
-      for (j = i; j < m_nsp; j++) {
+        for (size_t i = 0; i < m_nsp; i++) {
+            for (size_t j = i; j < m_nsp; j++) {
 	m_log_eps_k(i,j) = log(tr.epsilon(i,j)/Boltzmann);
 	m_log_eps_k(j,i) = m_log_eps_k(i,j);
       }
@@ -225,145 +210,10 @@
     const doublereal sq298 = sqrt(298.0);
     const doublereal kb298 = Boltzmann * 298.0;
     m_sqrt_eps_k.resize(m_nsp);
-    //int k;
-    for (k = 0; k < m_nsp; k++) {
+        for (size_t k = 0; k < m_nsp; k++) {
       m_sqrt_eps_k[k] = sqrt(tr.eps[k]/Boltzmann); 
       m_frot_298[k] = Frot( tr.eps[k]/kb298, 
 			    m_sqrt_eps_k[k]/sq298);
-=======
-    bool MultiTransport::initGas( GasTransportParams& tr ) {
-
-        // constant mixture attributes
-        //m_phase = tr.mix;
-        m_thermo = tr.thermo;
-        m_nsp   = m_thermo->nSpecies();
-        m_tmin  = m_thermo->minTemp();
-        m_tmax  = m_thermo->maxTemp();
-
-        // make a local copy of the molecular weights
-        m_mw.resize(m_nsp);
-        copy(m_thermo->molecularWeights().begin(), 
-            m_thermo->molecularWeights().end(), m_mw.begin());
-
-        // copy polynomials and parameters into local storage
-        m_poly       = tr.poly;
-        m_visccoeffs = tr.visccoeffs;
-        m_diffcoeffs = tr.diffcoeffs;
-        m_astar_poly = tr.astar_poly;
-        m_bstar_poly = tr.bstar_poly;
-        m_cstar_poly = tr.cstar_poly;
-        m_om22_poly  = tr.omega22_poly;
-        m_zrot       = tr.zrot;
-        m_crot       = tr.crot;
-        m_epsilon    = tr.epsilon;
-        m_mode       = tr.mode_;
-        m_diam       = tr.diam;
-        m_eps        = tr.eps;
-	m_alpha      = tr.alpha;
-	m_dipoleDiag.resize(m_nsp);
-        for (size_t i = 0; i < m_nsp; i++) {
-	  m_dipoleDiag[i] = tr.dipole(i,i);
-	}
-
-        // the L matrix
-        m_Lmatrix.resize(3*m_nsp, 3*m_nsp);
-        m_a.resize(3*m_nsp, 1.0);
-        m_b.resize(3*m_nsp, 0.0);
-        m_aa.resize(m_nsp, m_nsp, 0.0);
-
-        m_frot_298.resize(m_nsp);
-        m_rotrelax.resize(m_nsp);
-
-        m_phi.resize(m_nsp, m_nsp, 0.0);
-        m_wratjk.resize(m_nsp, m_nsp, 0.0);
-        m_wratkj1.resize(m_nsp, m_nsp, 0.0);
-        for (size_t j = 0; j < m_nsp; j++)
-            for (size_t k = j; k < m_nsp; k++) {
-                m_wratjk(j,k) = sqrt(m_mw[j]/m_mw[k]);
-                m_wratjk(k,j) = sqrt(m_wratjk(j,k));
-                m_wratkj1(j,k) = sqrt(1.0 + m_mw[k]/m_mw[j]);
-            }
-
-        m_cinternal.resize(m_nsp);
-
-        m_polytempvec.resize(5);
-        m_visc.resize(m_nsp);
-        m_sqvisc.resize(m_nsp);
-        m_bdiff.resize(m_nsp, m_nsp);
-
-        //m_poly.resize(m_nsp);
-        m_om22.resize(m_nsp, m_nsp);
-        m_astar.resize(m_nsp, m_nsp);
-        m_bstar.resize(m_nsp, m_nsp);
-        m_cstar.resize(m_nsp, m_nsp);
-
-        m_molefracs.resize(m_nsp);
-
-        // set flags all false
-        m_visc_ok = false;
-        m_spvisc_ok = false;
-        m_diff_ok = false;
-        m_abc_ok = false;
-        m_l0000_ok = false;
-        m_lmatrix_soln_ok = false;
-
-        m_diff_tlast = 0.0;
-        m_spvisc_tlast = 0.0;
-        m_visc_tlast = 0.0;
-        m_thermal_tlast = 0.0;
-
-        // use LU decomposition by default
-        m_gmres = false;
- 
-        // default GMRES parameters
-        m_mgmres = 100;
-        m_eps_gmres = 1.e-4;
-
-        // some work space
-        m_spwork.resize(m_nsp);
-        m_spwork1.resize(m_nsp);
-        m_spwork2.resize(m_nsp);
-        m_spwork3.resize(m_nsp);
-
-
-        // precompute and store log(epsilon_ij/k_B)
-        m_log_eps_k.resize(m_nsp, m_nsp);
-        //        int j;
-        for (size_t i = 0; i < m_nsp; i++) {
-            for (size_t j = i; j < m_nsp; j++) {
-                m_log_eps_k(i,j) = log(tr.epsilon(i,j)/Boltzmann);
-                m_log_eps_k(j,i) = m_log_eps_k(i,j);
-            }
-        }
-
-
-        // precompute and store constant parts of the Parker rotational
-        // collision number temperature correction
-        const doublereal sq298 = sqrt(298.0);
-        const doublereal kb298 = Boltzmann * 298.0;
-        m_sqrt_eps_k.resize(m_nsp);
-        for (size_t k = 0; k < m_nsp; k++) {
-            m_sqrt_eps_k[k] = sqrt(tr.eps[k]/Boltzmann); 
-            m_frot_298[k] = Frot( tr.eps[k]/kb298, 
-                m_sqrt_eps_k[k]/sq298);
-        }
-
-//         // install updaters
-//         m_update_transport_T = m_thermo->installUpdater_T(
-//             new UpdateTransport_T<MultiTransport>(*this));
-//         m_update_transport_C = m_thermo->installUpdater_C(
-//             new UpdateTransport_C<MultiTransport>(*this));
-//         m_update_spvisc_T = m_thermo->installUpdater_T(
-//             new UpdateSpeciesVisc<MultiTransport>(*this));
-//         m_update_visc_T = m_thermo->installUpdater_T(
-//             new UpdateVisc_T<MultiTransport>(*this));
-//         m_update_diff_T = m_thermo->installUpdater_T(
-//             new UpdateDiff_T<MultiTransport>(*this));
-//         m_update_thermal_T = m_thermo->installUpdater_T(
-//             new UpdateThermal_T<MultiTransport>(*this));
-
-        return true;
->>>>>>> 8f5c6f4d
     }
 
     //         // install updaters
@@ -386,14 +236,8 @@
 
   /******************  viscosity ******************************/
 
-<<<<<<< HEAD
   doublereal MultiTransport::viscosity() {
     doublereal vismix = 0.0, denom;
-    int k, j;
-=======
-    doublereal MultiTransport::viscosity() {
-        doublereal vismix = 0.0, denom;
->>>>>>> 8f5c6f4d
 
     // update m_visc if necessary
     updateViscosity_T();
@@ -401,23 +245,12 @@
     // update the mole fractions
     updateTransport_C();
 
-<<<<<<< HEAD
-    for (k = 0; k < m_nsp; k++) {
+    for (size_t k = 0; k < m_nsp; k++) {
       denom = 0.0;
-      for (j = 0; j < m_nsp; j++) {
+            for (size_t j = 0; j < m_nsp; j++) {
 	denom += m_phi(k,j) * m_molefracs[j];
       }
       vismix += m_molefracs[k] * m_visc[k]/denom;
-=======
-        for (size_t k = 0; k < m_nsp; k++) {
-            denom = 0.0;
-            for (size_t j = 0; j < m_nsp; j++) {
-                denom += m_phi(k,j) * m_molefracs[j];
-            }
-            vismix += m_molefracs[k] * m_visc[k]/denom;
-        }
-        return vismix;
->>>>>>> 8f5c6f4d
     }
     return vismix;
   }
@@ -426,36 +259,19 @@
 
   /******************* binary diffusion coefficients **************/
 
-  void MultiTransport::getBinaryDiffCoeffs(int ld, doublereal* d) {
-    int i,j;
-
-<<<<<<< HEAD
+  void MultiTransport::getBinaryDiffCoeffs(size_t ld, doublereal* d) {
     // if necessary, evaluate the binary diffusion coefficents
     // from the polynomial fits
     updateDiff_T();
 
     doublereal p = pressure_ig();
     doublereal rp = 1.0/p;    
-    for (i = 0; i < m_nsp; i++) 
-      for (j = 0; j < m_nsp; j++) {
-	d[ld*j + i] = rp * m_bdiff(i,j);
-      }
-  }
-
-=======
-    void MultiTransport::getBinaryDiffCoeffs(size_t ld, doublereal* d) {
-        // if necessary, evaluate the binary diffusion coefficents
-        // from the polynomial fits
-        updateDiff_T();
-
-        doublereal p = pressure_ig();
-        doublereal rp = 1.0/p;    
         for (size_t i = 0; i < m_nsp; i++)
             for (size_t j = 0; j < m_nsp; j++) {
-                d[ld*j + i] = rp * m_bdiff(i,j);
-            }
-    }
->>>>>>> 8f5c6f4d
+	d[ld*j + i] = rp * m_bdiff(i,j);
+      }
+  }
+
 
 
   /****************** thermal conductivity **********************/
@@ -464,11 +280,9 @@
    * @internal
    */
   doublereal MultiTransport::thermalConductivity() {
-        
     solveLMatrixEquation();
     doublereal sum = 0.0;
-    int k;
-    for (k = 0; k  < 2*m_nsp; k++) {
+        for (size_t k = 0; k  < 2*m_nsp; k++) {
       sum += m_b[k + m_nsp] * m_a[k + m_nsp];
     }
     return -4.0*sum;
@@ -483,7 +297,7 @@
   void MultiTransport::getThermalDiffCoeffs(doublereal* const dt) {
     solveLMatrixEquation();
     const doublereal c = 1.6/GasConstant;
-    for (int k = 0; k < m_nsp; k++) {
+        for (size_t k = 0; k < m_nsp; k++) {
       dt[k] = c * m_mw[k] * m_molefracs[k] * m_a[k];
     }
   }
@@ -494,7 +308,6 @@
    */
   void MultiTransport::solveLMatrixEquation() {
 
-<<<<<<< HEAD
     // if T has changed, update the temperature-dependent
     // properties.
         
@@ -505,23 +318,10 @@
     // the right-hand-side vector m_b. The first block of m_b was
     // set to zero when it was created, and is not modified so
     // doesn't need to be reset to zero.
-    int k;
-    for (k = 0; k < m_nsp; k++) {
+        for (size_t k = 0; k < m_nsp; k++) {
       m_b[k] = 0.0;
       m_b[k + m_nsp] = m_molefracs[k];
       m_b[k + 2*m_nsp] = m_molefracs[k];
-=======
-    /**
-     * @internal
-     */
-    doublereal MultiTransport::thermalConductivity() {
-        solveLMatrixEquation();
-        doublereal sum = 0.0;
-        for (size_t k = 0; k  < 2*m_nsp; k++) {
-            sum += m_b[k + m_nsp] * m_a[k + m_nsp];
-        }
-        return -4.0*sum;
->>>>>>> 8f5c6f4d
     }
 
     // Set the right-hand side vector to zero in the 3rd block for
@@ -540,7 +340,7 @@
     // But if CHEMKIN_COMPATIBILITY_MODE is defined, then all
     // monatomic species are excluded.
 
-    for (k = 0; k < m_nsp; k++) {
+        for (size_t k = 0; k < m_nsp; k++) {
       if (!hasInternalModes(k)) m_b[2*m_nsp + k] = 0.0;
     }
 
@@ -586,7 +386,6 @@
     m_lmatrix_soln_ok = true;
   }
 
-<<<<<<< HEAD
   //====================================================================================================================
   //  Get the species diffusive mass fluxes wrt to  the mass averaged velocity, 
   //  given the gradients in mole fraction and temperature
@@ -607,7 +406,7 @@
    *                  Flat vector with the m_nsp in the inner loop.
    *                   length = ldx * ndim
    */
-  void MultiTransport::getSpeciesFluxes(int ndim, const doublereal * const grad_T, int ldx,
+  void MultiTransport::getSpeciesFluxes(size_t ndim, const doublereal * const grad_T, int ldx,
 					const doublereal * const grad_X, 
 					int ldf, doublereal * const fluxes) {
 
@@ -615,141 +414,48 @@
     updateDiff_T();
 
     doublereal sum;
-    int i, j;
 
     // If any component of grad_T is non-zero, then get the
     // thermal diffusion coefficients
 
     bool addThermalDiffusion = false;
-    for (i = 0; i < ndim; i++) {
+        for (size_t i = 0; i < ndim; i++) {
       if (grad_T[i] != 0.0) addThermalDiffusion = true;
-=======
-    /**
-     * @internal
-     */
-    void MultiTransport::getThermalDiffCoeffs(doublereal* const dt) {
-        solveLMatrixEquation();
-        const doublereal c = 1.6/GasConstant;
-        for (size_t k = 0; k < m_nsp; k++) {
-            dt[k] = c * m_mw[k] * m_molefracs[k] * m_a[k];
-        }
->>>>>>> 8f5c6f4d
     }
     if (addThermalDiffusion) getThermalDiffCoeffs(DATA_PTR(m_spwork));
 
     const doublereal* y = m_thermo->massFractions();
     doublereal rho = m_thermo->density();
 
-    for (i = 0; i < m_nsp; i++) {
+        for (size_t i = 0; i < m_nsp; i++) {
       sum = 0.0;
-      for (j = 0; j < m_nsp; j++) {
+            for (size_t j = 0; j < m_nsp; j++) {
 	m_aa(i,j) = m_molefracs[j]*m_molefracs[i]/m_bdiff(i,j);
 	sum += m_aa(i,j);
       }
       m_aa(i,i) -= sum;
     }
 
-<<<<<<< HEAD
     // enforce the condition \sum Y_k V_k = 0. This is done by replacing 
     // the flux equation with the largest gradx component in the first 
     // coordinate direction with the flux balance condition.
-    int jmax = 0;
+        size_t jmax = 0;
     doublereal gradmax = -1.0;
-    for (j = 0; j < m_nsp; j++) {
+        for (size_t j = 0; j < m_nsp; j++) {
       if (fabs(grad_X[j]) > gradmax) {
 	gradmax = fabs(grad_X[j]);
 	jmax = j;
       }
-=======
-        // if T has changed, update the temperature-dependent
-        // properties.
-        
-        updateThermal_T();
-        updateTransport_C();
-
-        // Copy the mole fractions twice into the last two blocks of
-        // the right-hand-side vector m_b. The first block of m_b was
-        // set to zero when it was created, and is not modified so
-        // doesn't need to be reset to zero.
-        for (size_t k = 0; k < m_nsp; k++) {
-            m_b[k] = 0.0;
-            m_b[k + m_nsp] = m_molefracs[k];
-            m_b[k + 2*m_nsp] = m_molefracs[k];
-        }
-
-        // Set the right-hand side vector to zero in the 3rd block for
-        // all species with no internal energy modes.  The
-        // corresponding third-block rows and columns will be set to
-        // zero, except on the diagonal of L01,01, where they are set
-        // to 1.0. This has the effect of eliminating these equations
-        // from the system, since the equation becomes: m_a[2*m_nsp +
-        // k] = 0.0.
-
-        // Note that this differs from the Chemkin procedure, where
-        // all *monatomic* species are excluded. Since monatomic
-        // radicals can have non-zero internal heat capacities due to
-        // electronic excitation, they should be retained.
-        //
-        // But if CHEMKIN_COMPATIBILITY_MODE is defined, then all
-        // monatomic species are excluded.
-
-        for (size_t k = 0; k < m_nsp; k++) {
-            if (!hasInternalModes(k)) m_b[2*m_nsp + k] = 0.0;
-        }
-
-        // evaluate the submatrices of the L matrix
-        
-        m_Lmatrix.resize(3*m_nsp, 3*m_nsp, 0.0);
-
-        eval_L0000(DATA_PTR(m_molefracs));
-        eval_L0010(DATA_PTR(m_molefracs));
-        eval_L0001();
-        eval_L1000();
-        eval_L1010(DATA_PTR(m_molefracs));
-        eval_L1001(DATA_PTR(m_molefracs));
-        eval_L0100();
-        eval_L0110();
-        eval_L0101(DATA_PTR(m_molefracs));
-
-
-        // Solve it using GMRES or LU decomposition. The last solution
-        // in m_a should provide a good starting guess, so convergence
-        // should be fast.
-
-        //if (m_gmres) {
-        //    gmres(m_mgmres, 3*m_nsp, m_Lmatrix, m_b.begin(), 
-        //        m_a.begin(), m_eps_gmres);
-        //    m_lmatrix_soln_ok = true;
-        //    m_l0000_ok = true;            // L matrix not modified by GMRES
-        //}
-        //else {
-            copy(m_b.begin(), m_b.end(), m_a.begin());
-            try {
-                solve(m_Lmatrix, DATA_PTR(m_a));
-            }
-            catch (CanteraError) {
-                //if (info != 0) {
-                throw CanteraError("MultiTransport::solveLMatrixEquation",
-                    "error in solving L matrix.");
-            }
-            m_lmatrix_soln_ok = true;
-            m_l0000_ok = false;          
-            // L matrix is overwritten with LU decomposition
-            //}
-        m_lmatrix_soln_ok = true;
->>>>>>> 8f5c6f4d
     }
 
     // set the matrix elements in this row to the mass fractions,
     // and set the entry in gradx to zero
 
-<<<<<<< HEAD
-    for (j = 0; j < m_nsp; j++) {
+        for (size_t j = 0; j < m_nsp; j++) {
       m_aa(jmax,j) = y[j];
     }
     vector_fp gsave(ndim), grx(ldx*m_nsp);
-    int n;
-    for (n = 0; n < ldx*ndim; n++) {
+        for (size_t n = 0; n < ldx*ndim; n++) {
       grx[n] = grad_X[n];
     }
     //for (n = 0; n < ndim; n++) {
@@ -760,7 +466,7 @@
 
     // copy grad_X to fluxes
     const doublereal* gx;
-    for (n = 0; n < ndim; n++) {
+        for (size_t n = 0; n < ndim; n++) {
       gx = grad_X + ldx*n;
       copy(gx, gx + m_nsp, fluxes + ldf*n);
       fluxes[jmax + n*ldf] = 0.0;
@@ -775,86 +481,6 @@
     if (info == 0) { 
       ct_dgetrs(ctlapack::NoTranspose, 
 		static_cast<int>(m_aa.nRows()), ndim, 
-=======
-    /**
-     * 
-     */
-    void MultiTransport::getSpeciesFluxes(size_t ndim,
-        const doublereal* grad_T, int ldx, const doublereal* grad_X, 
-        int ldf, doublereal* fluxes) {
-
-        // update the binary diffusion coefficients if necessary
-        updateDiff_T();
-
-        doublereal sum;
-
-        // If any component of grad_T is non-zero, then get the
-        // thermal diffusion coefficients
-
-        bool addThermalDiffusion = false;
-        for (size_t i = 0; i < ndim; i++) {
-            if (grad_T[i] != 0.0) addThermalDiffusion = true;
-        }
-        if (addThermalDiffusion) getThermalDiffCoeffs(DATA_PTR(m_spwork));
-
-        const doublereal* y = m_thermo->massFractions();
-        doublereal rho = m_thermo->density();
-
-        for (size_t i = 0; i < m_nsp; i++) {
-            sum = 0.0;
-            for (size_t j = 0; j < m_nsp; j++) {
-                m_aa(i,j) = m_molefracs[j]*m_molefracs[i]/m_bdiff(i,j);
-                sum += m_aa(i,j);
-            }
-            m_aa(i,i) -= sum;
-        }
-
-        // enforce the condition \sum Y_k V_k = 0. This is done by replacing 
-        // the flux equation with the largest gradx component in the first 
-        // coordinate direction with the flux balance condition.
-        size_t jmax = 0;
-        doublereal gradmax = -1.0;
-        for (size_t j = 0; j < m_nsp; j++) {
-            if (fabs(grad_X[j]) > gradmax) {
-                gradmax = fabs(grad_X[j]);
-                jmax = j;
-            }
-        }
-
-        // set the matrix elements in this row to the mass fractions,
-        // and set the entry in gradx to zero
-
-        for (size_t j = 0; j < m_nsp; j++) {
-            m_aa(jmax,j) = y[j];
-        }
-        vector_fp gsave(ndim), grx(ldx*m_nsp);
-        for (size_t n = 0; n < ldx*ndim; n++) {
-            grx[n] = grad_X[n];
-        }
-        //for (n = 0; n < ndim; n++) {
-        //    gsave[n] = grad_X[jmax + n*ldx];   // save the input mole frac gradient
-            //grad_X[jmax + n*ldx] = 0.0;
-        //    grx[jmax + n*ldx] = 0.0;
-        // }
-
-        // copy grad_X to fluxes
-        const doublereal* gx;
-        for (size_t n = 0; n < ndim; n++) {
-            gx = grad_X + ldx*n;
-            copy(gx, gx + m_nsp, fluxes + ldf*n);
-            fluxes[jmax + n*ldf] = 0.0;
-        }
-
-        // use LAPACK to solve the equations
-        int info=0;
-        ct_dgetrf(static_cast<int>(m_aa.nRows()), 
-			      static_cast<int>(m_aa.nColumns()), m_aa.ptrColumn(0),
-				  static_cast<int>(m_aa.nRows()), 
-            &m_aa.ipiv()[0], info);
-        if (info == 0) { 
-            ct_dgetrs(ctlapack::NoTranspose, 
-					  static_cast<int>(m_aa.nRows()), ndim, 
->>>>>>> 8f5c6f4d
                 m_aa.ptrColumn(0), static_cast<int>(m_aa.nRows()), 
                 &m_aa.ipiv()[0], fluxes, ldf, info);
       if (info != 0) info += 100;
@@ -867,16 +493,15 @@
 			 "Error in DGETRS");
 
         
-<<<<<<< HEAD
-    int offset;
+        size_t offset;
     doublereal pp = pressure_ig();
 
     // multiply diffusion velocities by rho * V to create
     // mass fluxes, and restore the gradx elements that were
     // modified        
-    for (n = 0; n < ndim; n++) {
+        for (size_t n = 0; n < ndim; n++) {
       offset = n*ldf;
-      for (i = 0; i < m_nsp; i++) {
+            for (size_t i = 0; i < m_nsp; i++) {
 	fluxes[i + offset] *= rho * y[i] / pp;
       }
       //grad_X[jmax + n*ldx] = gsave[n];
@@ -884,37 +509,12 @@
 
     // thermal diffusion
     if (addThermalDiffusion) {
-      for (n = 0; n < ndim; n++) {
+            for (size_t n = 0; n < ndim; n++) {
 	offset = n*ldf;
 	doublereal grad_logt = grad_T[n]/m_temp;
-	for (i = 0; i < m_nsp; i++) 
+                for (size_t i = 0; i < m_nsp; i++)
 	  fluxes[i + offset] -= m_spwork[i]*grad_logt;
       }
-=======
-        size_t offset;
-        doublereal pp = pressure_ig();
-
-        // multiply diffusion velocities by rho * V to create
-        // mass fluxes, and restore the gradx elements that were
-        // modified        
-        for (size_t n = 0; n < ndim; n++) {
-            offset = n*ldf;
-            for (size_t i = 0; i < m_nsp; i++) {
-                fluxes[i + offset] *= rho * y[i] / pp;
-            }
-            //grad_X[jmax + n*ldx] = gsave[n];
-        }
-
-        // thermal diffusion
-        if (addThermalDiffusion) {
-            for (size_t n = 0; n < ndim; n++) {
-                offset = n*ldf;
-                doublereal grad_logt = grad_T[n]/m_temp;
-                for (size_t i = 0; i < m_nsp; i++)
-                    fluxes[i + offset] -= m_spwork[i]*grad_logt;
-            }
-        }
->>>>>>> 8f5c6f4d
     }
   }
   //====================================================================================================================
@@ -938,7 +538,7 @@
     double* x1 = DATA_PTR(m_spwork1);
     double* x2 = DATA_PTR(m_spwork2);
     double* x3 = DATA_PTR(m_spwork3);
-    int n, nsp = m_thermo->nSpecies();
+        size_t n, nsp = m_thermo->nSpecies();
     m_thermo->restoreState(nsp+2, state1);
     double p1 = m_thermo->pressure();
     double t1 = state1[0];
@@ -959,13 +559,8 @@
     m_thermo->setState_TPX(t, p, x3);
     m_thermo->getMoleFractions(DATA_PTR(m_molefracs));
 
-
-<<<<<<< HEAD
     // update the binary diffusion coefficients if necessary
     updateDiff_T();
-
-    doublereal sum;
-    int i, j;
 
     // If there is a temperature gadient, then get the
     // thermal diffusion coefficients
@@ -979,9 +574,9 @@
     const doublereal* y = m_thermo->massFractions();
     doublereal rho = m_thermo->density();
 
-    for (i = 0; i < m_nsp; i++) {
-      sum = 0.0;
-      for (j = 0; j < m_nsp; j++) {
+        for (size_t i = 0; i < m_nsp; i++) {
+            doublereal sum = 0.0;
+            for (size_t j = 0; j < m_nsp; j++) {
 	m_aa(i,j) = m_molefracs[j]*m_molefracs[i]/m_bdiff(i,j);
 	sum += m_aa(i,j);
       }
@@ -991,9 +586,9 @@
     // enforce the condition \sum Y_k V_k = 0. This is done by
     // replacing the flux equation with the largest gradx
     // component with the flux balance condition.
-    int jmax = 0;
+        size_t jmax = 0;
     doublereal gradmax = -1.0;
-    for (j = 0; j < m_nsp; j++) {
+        for (size_t j = 0; j < m_nsp; j++) {
       if (fabs(x2[j] - x1[j]) > gradmax) {
 	gradmax = fabs(x1[j] - x2[j]);
 	jmax = j;
@@ -1003,138 +598,16 @@
     // set the matrix elements in this row to the mass fractions,
     // and set the entry in gradx to zero
 
-    for (j = 0; j < m_nsp; j++) {
+        for (size_t j = 0; j < m_nsp; j++) {
       m_aa(jmax,j) = y[j];
       fluxes[j] = x2[j] - x1[j];
     }
     fluxes[jmax] = 0.0;
-=======
-    void MultiTransport::getMassFluxes(const doublereal* state1,
-        const doublereal* state2, doublereal delta, 
-        doublereal* fluxes) {
-
-        double* x1 = DATA_PTR(m_spwork1);
-        double* x2 = DATA_PTR(m_spwork2);
-        double* x3 = DATA_PTR(m_spwork3);
-        size_t n, nsp = m_thermo->nSpecies();
-        m_thermo->restoreState(nsp+2, state1);
-        double p1 = m_thermo->pressure();
-        double t1 = state1[0];
-        m_thermo->getMoleFractions(x1);
-
-        m_thermo->restoreState(nsp+2, state2);
-        double p2 = m_thermo->pressure();
-        double t2 = state2[0];
-        m_thermo->getMoleFractions(x2);
-
-        // 
-        double p = 0.5*(p1 + p2);
-        double t = 0.5*(state1[0] + state2[0]);
-
-        for (n = 0; n < nsp; n++) {
-            x3[n] = 0.5*(x1[n] + x2[n]);
-        }
-        m_thermo->setState_TPX(t, p, x3);
-        m_thermo->getMoleFractions(DATA_PTR(m_molefracs));
-
-        // update the binary diffusion coefficients if necessary
-        updateDiff_T();
-
-        // If there is a temperature gadient, then get the
-        // thermal diffusion coefficients
-
-        bool addThermalDiffusion = false;
-        if (state1[0] != state2[0]) {
-            addThermalDiffusion = true;
-            getThermalDiffCoeffs(DATA_PTR(m_spwork));
-        }
-
-        const doublereal* y = m_thermo->massFractions();
-        doublereal rho = m_thermo->density();
-
-        for (size_t i = 0; i < m_nsp; i++) {
-            doublereal sum = 0.0;
-            for (size_t j = 0; j < m_nsp; j++) {
-                m_aa(i,j) = m_molefracs[j]*m_molefracs[i]/m_bdiff(i,j);
-                sum += m_aa(i,j);
-            }
-            m_aa(i,i) -= sum;
-        }
-
-        // enforce the condition \sum Y_k V_k = 0. This is done by
-        // replacing the flux equation with the largest gradx
-        // component with the flux balance condition.
-        size_t jmax = 0;
-        doublereal gradmax = -1.0;
-        for (size_t j = 0; j < m_nsp; j++) {
-            if (fabs(x2[j] - x1[j]) > gradmax) {
-                gradmax = fabs(x1[j] - x2[j]);
-                jmax = j;
-            }
-        }
-
-        // set the matrix elements in this row to the mass fractions,
-        // and set the entry in gradx to zero
-
-        for (size_t j = 0; j < m_nsp; j++) {
-            m_aa(jmax,j) = y[j];
-            fluxes[j] = x2[j] - x1[j];
-        }
-        fluxes[jmax] = 0.0;
-
-        // use LAPACK to solve the equations
-        int info=0;
+
+    // use LAPACK to solve the equations
+    int info=0;
         size_t nr = m_aa.nRows();
         size_t nc = m_aa.nColumns();
-
-        ct_dgetrf(nr, nc, m_aa.ptrColumn(0), nr, &m_aa.ipiv()[0], info);
-        if (info == 0) { 
-            int ndim = 1;
-            ct_dgetrs(ctlapack::NoTranspose, nr, ndim, 
-                m_aa.ptrColumn(0), nr, &m_aa.ipiv()[0], fluxes, nr, info);
-            if (info != 0) 
-                throw CanteraError("MultiTransport::getMassFluxes",
-                    "Error in DGETRS. Info = "+int2str(info));
-        }
-        else 
-            throw CanteraError("MultiTransport::getMassFluxes",
-                "Error in DGETRF.  Info = "+int2str(info));
-
-
-        doublereal pp = pressure_ig();
-
-        // multiply diffusion velocities by rho * Y_k to create 
-        // mass fluxes, and divide by pressure
-        for (size_t i = 0; i < m_nsp; i++) {
-            fluxes[i] *= rho * y[i] / pp;
-        }
-
-        // thermal diffusion
-        if (addThermalDiffusion) {
-            doublereal grad_logt = (t2 - t1)/m_temp;
-            for (size_t i = 0; i < m_nsp; i++) {
-                fluxes[i] -= m_spwork[i]*grad_logt;
-            }
-        }
-    }
-
-    void MultiTransport::getMolarFluxes(const doublereal* state1,
-        const doublereal* state2, doublereal delta, 
-        doublereal* fluxes) {
-        getMassFluxes(state1, state2, delta, fluxes);
-        for (size_t k = 0; k < m_thermo->nSpecies(); k++) {
-            fluxes[k] /= m_mw[k];
-        }
-    }
-
-    void MultiTransport::getMultiDiffCoeffs(const size_t ld, doublereal* const d) {
-        doublereal p = pressure_ig();
->>>>>>> 8f5c6f4d
-
-    // use LAPACK to solve the equations
-    int info=0;
-    int nr = m_aa.nRows();
-    int nc = m_aa.nColumns();
 
     ct_dgetrf(nr, nc, m_aa.ptrColumn(0), nr, &m_aa.ipiv()[0], info);
     if (info == 0) { 
@@ -1149,46 +622,19 @@
       throw CanteraError("MultiTransport::getMassFluxes",
 			 "Error in DGETRF.  Info = "+int2str(info));
 
-<<<<<<< HEAD
 
     doublereal pp = pressure_ig();
 
     // multiply diffusion velocities by rho * Y_k to create 
     // mass fluxes, and divide by pressure
-    for (i = 0; i < m_nsp; i++) {
+        for (size_t i = 0; i < m_nsp; i++) {
       fluxes[i] *= rho * y[i] / pp;
-=======
-        // evaluate L0000 if the temperature or concentrations have
-        // changed since it was last evaluated.
-        if (!m_l0000_ok) eval_L0000(DATA_PTR(m_molefracs));
-        
-        // invert L00,00
-        int ierr = invert(m_Lmatrix, m_nsp);
-        if (ierr != 0) {
-            throw CanteraError("MultiTransport::getMultiDiffCoeffs",
-                string(" invert returned ierr = ")+int2str(ierr));
-        }
-        m_l0000_ok = false;           // matrix is overwritten by inverse
-
-        //doublereal pres = m_thermo->pressure();
-        doublereal prefactor = 16.0 * m_temp 
-                               * m_thermo->meanMolecularWeight()/(25.0 * p);
-        doublereal c;
-
-        for (size_t i = 0; i < m_nsp; i++) {
-            for (size_t j = 0; j < m_nsp; j++) {
-                c = prefactor/m_mw[j];
-                d[ld*j + i] = c*m_molefracs[i]*
-                              (m_Lmatrix(i,j) - m_Lmatrix(i,i));
-            }
-        }
->>>>>>> 8f5c6f4d
     }
 
     // thermal diffusion
     if (addThermalDiffusion) {
       doublereal grad_logt = (t2 - t1)/m_temp;
-      for (i = 0; i < m_nsp; i++) {
+            for (size_t i = 0; i < m_nsp; i++) {
 	fluxes[i] -= m_spwork[i]*grad_logt;
       }
     }
@@ -1199,8 +645,7 @@
 				      const doublereal delta, 
 				      doublereal * const fluxes) {
     getMassFluxes(state1, state2, delta, fluxes);
-    int k, nsp = m_thermo->nSpecies();
-    for (k = 0; k < nsp; k++) {
+        for (size_t k = 0; k < m_thermo->nSpecies(); k++) {
       fluxes[k] /= m_mw[k];
     }
   }
@@ -1219,24 +664,15 @@
     if (eps > 0.0) m_eps_gmres = eps;
   }
   //====================================================================================================================
-  void MultiTransport::getMultiDiffCoeffs(const int ld, doublereal* const d) {
-    int i,j;
-
-<<<<<<< HEAD
+  void MultiTransport::getMultiDiffCoeffs(const size_t ld, doublereal* const d) {
     doublereal p = pressure_ig();
 
     // update the mole fractions
     updateTransport_C();
-=======
-    void MultiTransport::getMixDiffCoeffs(doublereal* const d) {
-        // update the mole fractions
-        updateTransport_C();
->>>>>>> 8f5c6f4d
 
     // update the binary diffusion coefficients
     updateDiff_T();
 
-<<<<<<< HEAD
     // evaluate L0000 if the temperature or concentrations have
     // changed since it was last evaluated.
     if (!m_l0000_ok) eval_L0000(DATA_PTR(m_molefracs));
@@ -1254,8 +690,8 @@
       * m_thermo->meanMolecularWeight()/(25.0 * p);
     doublereal c;
 
-    for (i = 0; i < m_nsp; i++) {
-      for (j = 0; j < m_nsp; j++) {            
+        for (size_t i = 0; i < m_nsp; i++) {
+            for (size_t j = 0; j < m_nsp; j++) {
 	c = prefactor/m_mw[j];
 	d[ld*j + i] = c*m_molefracs[i]*
 	  (m_Lmatrix(i,j) - m_Lmatrix(i,i));
@@ -1272,40 +708,18 @@
     // update the binary diffusion coefficients if necessary
     updateDiff_T();
 
-    int k, j;
     doublereal mmw = m_thermo->meanMolecularWeight();
     doublereal sumxw = 0.0, sum2;
     doublereal p = pressure_ig();
     if (m_nsp == 1) {
       d[0] = m_bdiff(0,0) / p;
     } else {
-      for (k = 0; k < m_nsp; k++) sumxw += m_molefracs[k] * m_mw[k];
-      for (k = 0; k < m_nsp; k++) {
+	  for (size_t k = 0; k < m_nsp; k++) sumxw += m_molefracs[k] * m_mw[k];
+	  for (size_t k = 0; k < m_nsp; k++) {
 	sum2 = 0.0;
-	for (j = 0; j < m_nsp; j++) {
+            for (size_t j = 0; j < m_nsp; j++) {
 	  if (j != k) {
 	    sum2 += m_molefracs[j] / m_bdiff(j,k);
-=======
-        doublereal mmw = m_thermo->meanMolecularWeight();
-        doublereal sumxw = 0.0, sum2;
-        doublereal p = pressure_ig();
-	if (m_nsp == 1) {
-	  d[0] = m_bdiff(0,0) / p;
-	} else {
-	  for (size_t k = 0; k < m_nsp; k++) sumxw += m_molefracs[k] * m_mw[k];
-	  for (size_t k = 0; k < m_nsp; k++) {
-            sum2 = 0.0;
-            for (size_t j = 0; j < m_nsp; j++) {
-	      if (j != k) {
-		sum2 += m_molefracs[j] / m_bdiff(j,k);
-	      }
-            }
-	    if (sum2 <= 0.0) {
-	      d[k] = m_bdiff(k,k) / p;
-	    } else {
-	      d[k] = (sumxw - m_molefracs[k] * m_mw[k])/(p * mmw * sum2);
-	    }
->>>>>>> 8f5c6f4d
 	  }
 	}
 	if (sum2 <= 0.0) {
@@ -1329,7 +743,6 @@
   }
 
    
-<<<<<<< HEAD
   /**
    *  Update temperature-dependent quantities. This method is called
    *  by the temperature property updater.
@@ -1380,64 +793,8 @@
 
     // add an offset to avoid a pure species condition
     // (check - this may be unnecessary)
-    int k;
-    for (k = 0; k < m_nsp; k++) {
+        for (size_t k = 0; k < m_nsp; k++) {
       m_molefracs[k] = fmaxx(MIN_X, m_molefracs[k]);
-=======
-    /**
-     *  Update temperature-dependent quantities. This method is called
-     *  by the temperature property updater.
-     */ 
-    void MultiTransport::_update_transport_T() 
-    {
-        if (m_temp == m_thermo->temperature()) return;
-
-        m_temp = m_thermo->temperature();
-        m_logt = log(m_temp);
-        m_kbt = Boltzmann * m_temp;
-        m_sqrt_t = sqrt(m_temp);
-        m_t14 = sqrt(m_sqrt_t);
-        m_t32 = m_temp * m_sqrt_t;
-        m_sqrt_kbt = sqrt(Boltzmann*m_temp);
-
-        // compute powers of log(T)
-        m_polytempvec[0] = 1.0;
-        m_polytempvec[1] = m_logt;
-        m_polytempvec[2] = m_logt*m_logt;
-        m_polytempvec[3] = m_logt*m_logt*m_logt;
-        m_polytempvec[4] = m_logt*m_logt*m_logt*m_logt;
-
-        // temperature has changed, so polynomial fits will need to be
-        // redone, and the L matrix reevaluated.
-        m_visc_ok = false;
-        m_spvisc_ok = false;
-        m_diff_ok = false;
-        m_abc_ok  = false;
-        m_lmatrix_soln_ok = false;
-        m_l0000_ok = false;
-    }                 
-
-    /**
-     *  This is called the first time any transport property
-     *  is requested from ThermoSubstance after the concentrations
-     *  have changed.
-     */ 
-    void MultiTransport::_update_transport_C()  
-    {
-        // signal that concentration-dependent quantities will need to
-        // be recomputed before use, and update the local mole
-        // fraction array.
-        m_l0000_ok = false;
-        m_lmatrix_soln_ok = false;
-        m_thermo->getMoleFractions(DATA_PTR(m_molefracs));
-
-
-        // add an offset to avoid a pure species condition
-        // (check - this may be unnecessary)
-        for (size_t k = 0; k < m_nsp; k++) {
-            m_molefracs[k] = fmaxx(MIN_X, m_molefracs[k]);
-        }
->>>>>>> 8f5c6f4d
     }
   }
 
@@ -1461,52 +818,22 @@
   }
 
   void MultiTransport::_update_diff_T() {
-
     updateTransport_T();
 
-<<<<<<< HEAD
     // evaluate binary diffusion coefficients at unit pressure
-    int i,j;
-    int ic = 0;
+        size_t ic = 0;
     if (m_mode == CK_Mode) {
-      for (i = 0; i < m_nsp; i++) {
-	for (j = i; j < m_nsp; j++) {
+            for (size_t i = 0; i < m_nsp; i++) {
+                for (size_t j = i; j < m_nsp; j++) {
 	  m_bdiff(i,j) = exp(dot4(m_polytempvec, m_diffcoeffs[ic]));
 	  m_bdiff(j,i) = m_bdiff(i,j);
 	  ic++;
 	}
       }
-=======
-    void MultiTransport::_update_diff_T() {
-        updateTransport_T();
-
-        // evaluate binary diffusion coefficients at unit pressure
-        size_t ic = 0;
-        if (m_mode == CK_Mode) {
+    }
+    else {
             for (size_t i = 0; i < m_nsp; i++) {
                 for (size_t j = i; j < m_nsp; j++) {
-                    m_bdiff(i,j) = exp(dot4(m_polytempvec, m_diffcoeffs[ic]));
-                    m_bdiff(j,i) = m_bdiff(i,j);
-                    ic++;
-                }
-            }
-        }
-        else {
-            for (size_t i = 0; i < m_nsp; i++) {
-                for (size_t j = i; j < m_nsp; j++) {
-                    m_bdiff(i,j) = m_temp * m_sqrt_t*dot5(m_polytempvec, 
-                        m_diffcoeffs[ic]);
-                    m_bdiff(j,i) = m_bdiff(i,j);
-                    ic++;
-                }
-            }
-        } 
-        m_diff_ok = true;
->>>>>>> 8f5c6f4d
-    }
-    else {
-      for (i = 0; i < m_nsp; i++) {
-	for (j = i; j < m_nsp; j++) {
 	  m_bdiff(i,j) = m_temp * m_sqrt_t*dot5(m_polytempvec, 
 						m_diffcoeffs[ic]);
 	  m_bdiff(j,i) = m_bdiff(i,j);
@@ -1534,39 +861,16 @@
 
 
   void MultiTransport::_update_species_visc_T() {
-
-<<<<<<< HEAD
     updateTransport_T();
 
-    int k;
     if (m_mode == CK_Mode) {
-      for (k = 0; k < m_nsp; k++) {
+            for (size_t k = 0; k < m_nsp; k++) {
 	m_visc[k] = exp(dot4(m_polytempvec, m_visccoeffs[k]));
 	m_sqvisc[k] = sqrt(m_visc[k]);
       }
-=======
-    void MultiTransport::_update_species_visc_T() {
-        updateTransport_T();
-
-        if (m_mode == CK_Mode) {
+    }
+    else {
             for (size_t k = 0; k < m_nsp; k++) {
-                m_visc[k] = exp(dot4(m_polytempvec, m_visccoeffs[k]));
-               m_sqvisc[k] = sqrt(m_visc[k]);
-            }
-        }
-        else {
-            for (size_t k = 0; k < m_nsp; k++) {
-                //m_visc[k] = m_sqrt_t*dot5(m_polytempvec, m_visccoeffs[k]);
-                // the polynomial fit is done for sqrt(visc/sqrt(T))
-                m_sqvisc[k] = m_t14*dot5(m_polytempvec, m_visccoeffs[k]);
-                m_visc[k] = (m_sqvisc[k]*m_sqvisc[k]);
-            }
-        }
-        m_spvisc_ok = true;
->>>>>>> 8f5c6f4d
-    }
-    else {
-      for (k = 0; k < m_nsp; k++) {
 	//m_visc[k] = m_sqrt_t*dot5(m_polytempvec, m_visccoeffs[k]);
 	// the polynomial fit is done for sqrt(visc/sqrt(T))
 	m_sqvisc[k] = m_t14*dot5(m_polytempvec, m_visccoeffs[k]);
@@ -1591,9 +895,8 @@
     updateSpeciesViscosities_T();
 
     // see Eq. (9-5.15) of Reid, Prausnitz, and Poling
-    int j, k;
-    for (j = 0; j < m_nsp; j++) {
-      for (k = j; k < m_nsp; k++) {
+        for (size_t j = 0; j < m_nsp; j++) {
+            for (size_t k = j; k < m_nsp; k++) {
 	vratiokj = m_visc[k]/m_visc[j];
 	wratiojk = m_mw[j]/m_mw[k];
 	//rootwjk = sqrt(wratiojk);
@@ -1613,7 +916,6 @@
     m_visc_ok = true;
   }
 
-<<<<<<< HEAD
 
   /**
    * @internal
@@ -1628,7 +930,6 @@
   }
 
   void MultiTransport::_update_thermal_T() {
-
     // we need species viscosities and binary diffusion
     // coefficients
     updateSpeciesViscosities_T();
@@ -1637,9 +938,8 @@
     // evaluate polynomial fits for A*, B*, C*
     doublereal z;
     int ipoly;
-    int i, j;
-    for (i = 0; i < m_nsp; i++) {
-      for (j = i; j < m_nsp; j++) {
+        for (size_t i = 0; i < m_nsp; i++) {
+            for (size_t j = i; j < m_nsp; j++) {
 	z = m_logt - m_log_eps_k(i,j);
 	ipoly = m_poly[i][j];
 	if (m_mode == CK_Mode) {
@@ -1659,108 +959,24 @@
 	m_bstar(j,i) = m_bstar(i,j);
 	m_cstar(j,i) = m_cstar(i,j);
       }
-=======
-    void MultiTransport::_update_visc_T() {
-        doublereal vratiokj, wratiojk, factor1;
-
-        updateSpeciesViscosities_T();
-
-        // see Eq. (9-5.15) of Reid, Prausnitz, and Poling
-        for (size_t j = 0; j < m_nsp; j++) {
-            for (size_t k = j; k < m_nsp; k++) {
-                vratiokj = m_visc[k]/m_visc[j];
-                wratiojk = m_mw[j]/m_mw[k];
-                //rootwjk = sqrt(wratiojk);
-                //factor1 = 1.0 + sqrt(vratiokj * rootwjk);
-                //m_phi(k,j) = factor1*factor1 /
-                //             (SqrtEight * sqrt(1.0 + m_mw[k]/m_mw[j]));
-                //m_phi(j,k) = m_phi(k,j)/(vratiokj * wratiojk);
-
-                // Note that m_wratjk(k,j) holds the square root of
-                // m_wratjk(j,k)!
-                factor1 = 1.0 + (m_sqvisc[k]/m_sqvisc[j]) * m_wratjk(k,j);
-                m_phi(k,j) = factor1*factor1 /
-                             (SqrtEight * m_wratkj1(j,k)); 
-                m_phi(j,k) = m_phi(k,j)/(vratiokj * wratiojk);
-            }
-        }
-        m_visc_ok = true;
->>>>>>> 8f5c6f4d
     }
     m_abc_ok = true;
 
     // evaluate the temperature-dependent rotational relaxation
     // rate
 
-    int k;
     doublereal tr, sqtr;
-    for (k = 0; k < m_nsp; k++) {
+        for (size_t k = 0; k < m_nsp; k++) {
       tr = m_eps[k]/ m_kbt;
       sqtr = m_sqrt_eps_k[k] / m_sqrt_t;
       m_rotrelax[k] = fmaxx(1.0,m_zrot[k]) * m_frot_298[k]/Frot(tr, sqtr);
     }
 
-<<<<<<< HEAD
     doublereal d;
     doublereal c = 1.2*GasConstant*m_temp;
-    for (k = 0; k < m_nsp; k++) {
+        for (size_t k = 0; k < m_nsp; k++) {
       d = c * m_visc[k] * m_astar(k,k)/m_mw[k];
       m_bdiff(k,k) = d;
-=======
-    void MultiTransport::_update_thermal_T() {
-        // we need species viscosities and binary diffusion
-        // coefficients
-        updateSpeciesViscosities_T();
-        updateDiff_T();
-
-        // evaluate polynomial fits for A*, B*, C*
-        doublereal z;
-        int ipoly;
-        for (size_t i = 0; i < m_nsp; i++) {
-            for (size_t j = i; j < m_nsp; j++) {
-                z = m_logt - m_log_eps_k(i,j);
-                ipoly = m_poly[i][j];
-                if (m_mode == CK_Mode) {
-                    m_om22(i,j) = poly6(z, DATA_PTR(m_om22_poly[ipoly]));
-                    m_astar(i,j) = poly6(z, DATA_PTR(m_astar_poly[ipoly]));
-                    m_bstar(i,j) = poly6(z, DATA_PTR(m_bstar_poly[ipoly]));
-                    m_cstar(i,j) = poly6(z, DATA_PTR(m_cstar_poly[ipoly]));
-                }
-                else {
-                    m_om22(i,j) = poly8(z, DATA_PTR(m_om22_poly[ipoly]));
-                    m_astar(i,j) = poly8(z, DATA_PTR(m_astar_poly[ipoly]));
-                    m_bstar(i,j) = poly8(z, DATA_PTR(m_bstar_poly[ipoly]));
-                    m_cstar(i,j) = poly8(z, DATA_PTR(m_cstar_poly[ipoly]));
-                }
-                m_om22(j,i)  = m_om22(i,j);
-                m_astar(j,i) = m_astar(i,j);
-                m_bstar(j,i) = m_bstar(i,j);
-                m_cstar(j,i) = m_cstar(i,j);
-            }
-        }
-        m_abc_ok = true;
-
-        // evaluate the temperature-dependent rotational relaxation
-        // rate
-
-        doublereal tr, sqtr;
-        for (size_t k = 0; k < m_nsp; k++) {
-            tr = m_eps[k]/ m_kbt;
-            sqtr = m_sqrt_eps_k[k] / m_sqrt_t;
-            m_rotrelax[k] = fmaxx(1.0,m_zrot[k]) * m_frot_298[k]/Frot(tr, sqtr);
-        }
-
-        doublereal d;
-        doublereal c = 1.2*GasConstant*m_temp;
-        for (size_t k = 0; k < m_nsp; k++) {
-            d = c * m_visc[k] * m_astar(k,k)/m_mw[k];
-            m_bdiff(k,k) = d;
-        }
-
-        // internal heat capacities
-        const array_fp& cp = ((IdealGasPhase*)m_thermo)->cp_R_ref();
-        for (size_t k = 0; k < m_nsp; k++) m_cinternal[k] = cp[k] - 2.5;
->>>>>>> 8f5c6f4d
     }
 
     // Calculate the internal heat capacities by subtracting off the translational contributions
@@ -1773,9 +989,7 @@
      *       The original Dixon-Lewis paper subtracted 1.5 here.
      */
     const array_fp& cp = ((IdealGasPhase*)m_thermo)->cp_R_ref();
-    for (k = 0; k < m_nsp; k++) {
-      m_cinternal[k] = cp[k] - 2.5;
-    }
+        for (size_t k = 0; k < m_nsp; k++) m_cinternal[k] = cp[k] - 2.5;
   }
   //====================================================================================================================
   /*
